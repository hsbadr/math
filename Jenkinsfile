#!/usr/bin/env groovy
@Library('StanUtils')
import org.stan.Utils

def runTests(String testPath) {
    sh "./runTests.py -j${env.PARALLEL} ${testPath} --make-only"
    try { sh "./runTests.py -j${env.PARALLEL} ${testPath}" }
    finally { junit 'test/**/*.xml' }
}

def runTestsWin(String testPath) {
    bat "runTests.py -j${env.PARALLEL} ${testPath} --make-only"
    try { bat "runTests.py -j${env.PARALLEL} ${testPath}" }
    finally { junit 'test/**/*.xml' }
}

def deleteDirWin() {
    bat "attrib -r -s /s /d"
    deleteDir()
}

def utils = new org.stan.Utils()

def isBranch(String b) { env.BRANCH_NAME == b }

String alsoNotify() {
    if (isBranch('master') || isBranch('develop')) {
        "stan-buildbot@googlegroups.com"
    } else ""
}
Boolean isPR() { env.CHANGE_URL != null }
String fork() { env.CHANGE_FORK ?: "stan-dev" }
String branchName() { isPR() ? env.CHANGE_BRANCH :env.BRANCH_NAME }
String cmdstan_pr() { params.cmdstan_pr ?: ( env.CHANGE_TARGET == "master" ? "downstream_hotfix" : "downstream_tests" ) }
String stan_pr() { params.stan_pr ?: ( env.CHANGE_TARGET == "master" ? "downstream_hotfix" : "downstream_tests" ) }

pipeline {
    agent none
    parameters {
        string(defaultValue: '', name: 'cmdstan_pr',
          description: 'PR to test CmdStan upstream against e.g. PR-630')
        string(defaultValue: '', name: 'stan_pr',
          description: 'PR to test Stan upstream against e.g. PR-630')
        booleanParam(defaultValue: false, description:
        'Run additional distribution tests on RowVectors (takes 5x as long)',
        name: 'withRowVector')
    }
    options {
        skipDefaultCheckout()
        preserveStashes(buildCount: 7)
    }
    environment {
        STAN_NUM_THREADS = '4'
    }
    stages {
        stage('Kill previous builds') {
            when {
                not { branch 'develop' }
                not { branch 'master' }
            }
            steps {
                script {
                    utils.killOldBuilds()
                }
            }
        }
        stage("Clang-format") {
            agent any
            steps {
                sh "printenv"
                deleteDir()
                retry(3) { checkout scm }
                withCredentials([usernamePassword(credentialsId: 'a630aebc-6861-4e69-b497-fd7f496ec46b',
                    usernameVariable: 'GIT_USERNAME', passwordVariable: 'GIT_PASSWORD')]) {
                    sh """#!/bin/bash
                        set -x
                        git checkout -b ${branchName()}
                        clang-format --version
                        find stan test -name '*.hpp' -o -name '*.cpp' | xargs -n20 -P${env.PARALLEL} clang-format -i
                        if [[ `git diff` != "" ]]; then
                            git config --global user.email "mc.stanislaw@gmail.com"
                            git config --global user.name "Stan Jenkins"
                            git add stan test
                            git commit -m "[Jenkins] auto-formatting by `clang-format --version`"
                            git push https://${GIT_USERNAME}:${GIT_PASSWORD}@github.com/${fork()}/math.git ${branchName()}
                            echo "Exiting build because clang-format found changes."
                            echo "Those changes are now found on stan-dev/math under branch ${branchName()}"
                            echo "Please 'git pull' before continuing to develop."
                            exit 1
                        fi"""
                }
            }
            post {
                always { deleteDir() }
                failure {
                    script {
                        emailext (
                            subject: "[StanJenkins] Autoformattted: Job '${env.JOB_NAME} [${env.BUILD_NUMBER}]'",
                            body: "Job '${env.JOB_NAME} [${env.BUILD_NUMBER}]' " +
                                "has been autoformatted and the changes committed " +
                                "to your branch, if permissions allowed." +
                                "Please pull these changes before continuing." +
                                "\n\n" +
                                "See https://github.com/stan-dev/stan/wiki/Coding-Style-and-Idioms" +
                                " for setting up the autoformatter locally.\n"+
                            "(Check console output at ${env.BUILD_URL})",
                            recipientProviders: [[$class: 'RequesterRecipientProvider']],
                            to: "${env.CHANGE_AUTHOR_EMAIL}"
                        )
                    }
                }
            }
        }
        stage('Linting & Doc checks') {
            agent any
            steps {
                script {
                    deleteDir()
                    retry(3) { checkout scm }
                    sh "git clean -xffd"
                    stash 'MathSetup'
                    sh "echo CXX=${env.CXX} -Werror > make/local"
                    sh "echo BOOST_PARALLEL_JOBS=${env.PARALLEL} >> make/local"
                    parallel(
                        CppLint: { sh "make cpplint" },
                        Dependencies: { sh """#!/bin/bash
                            set -o pipefail
                            make test-math-dependencies 2>&1 | tee dependencies.log""" } ,
                        Documentation: { sh "make doxygen" },
                    )
                }
            }
            post {
                always {
                    recordIssues enabledForFailure: true, tools:
                        [cppLint(),
                         groovyScript(parserId: 'mathDependencies', pattern: '**/dependencies.log')]
                    deleteDir()
                }
            }
        }
        stage('Headers check') {
            agent any
            steps {
                deleteDir()
                unstash 'MathSetup'
                sh "echo CXX=${env.CXX} -Werror > make/local"
                sh "make -j${env.PARALLEL} test-headers"
            }
            post { always { deleteDir() } }
        }
        stage('Always-run tests part 1') {
            parallel {
                stage('Linux Unit with MPI') {
                    agent { label 'linux && mpi' }
                    steps {
                        deleteDir()
                        unstash 'MathSetup'
                        sh "echo CXX=${MPICXX} >> make/local"
                        sh "echo STAN_MPI=true >> make/local"
                        runTests("test/unit")
                    }
                    post { always { retry(3) { deleteDir() } } }
                }
                stage('Windows Headers & Unit') {
                     agent { label 'windows' }
                     steps {
                         deleteDirWin()
                         unstash 'MathSetup'
                         bat "make -j${env.PARALLEL} test-headers"
                         runTestsWin("test/unit")
                     }
                 }
                 stage('Windows Threading') {
                    agent { label 'windows' }
                    steps {
                        deleteDirWin()
                        unstash 'MathSetup'
                        bat "echo CXX=${env.CXX} -Werror > make/local"
                        bat "echo CXXFLAGS+=-DSTAN_THREADS >> make/local"
                        runTestsWin("test/unit -f thread")
                        runTestsWin("test/unit -f map_rect")
                    }
                }
            }
        }
        stage('Always-run tests part 2') {
            parallel {
                stage('Full unit with GPU') {
                    agent { label "gpu" }
                    steps {
                        deleteDir()
                        unstash 'MathSetup'
                        sh "echo CXX=${env.CXX} -Werror > make/local"
                        sh "echo STAN_OPENCL=true>> make/local"
                        sh "echo OPENCL_PLATFORM_ID=0>> make/local"
                        sh "echo OPENCL_DEVICE_ID=${OPENCL_DEVICE_ID}>> make/local"
                        runTests("test/unit")
                    }
                    post { always { retry(3) { deleteDir() } } }
                }
<<<<<<< HEAD
=======
            }
        }
        stage('Always-run tests part 2') {
            parallel {
>>>>>>> 57215ead
                stage('Distribution tests') {
                    agent { label "distribution-tests" }
                    steps {
                        deleteDir()
                        unstash 'MathSetup'
                        sh """
                            echo CXX=${env.CXX} > make/local
                            echo O=0 >> make/local
                            echo N_TESTS=${env.N_TESTS} >> make/local
                            """
                        script {
                            if (params.withRowVector || isBranch('develop') || isBranch('master')) {
                                sh "echo CXXFLAGS+=-DSTAN_TEST_ROW_VECTORS >> make/local"
                            }
                        }
                        sh "./runTests.py -j${env.PARALLEL} test/prob > dist.log 2>&1"
                    }
                    post {
                        always {
                            script { zip zipFile: "dist.log.zip", archive: true, glob: 'dist.log' }
                            retry(3) { deleteDir() }
                        }
                        failure {
                            echo "Distribution tests failed. Check out dist.log.zip artifact for test logs."
                            }
                    }
                }
<<<<<<< HEAD
=======
                stage('Threading tests') {
                    agent any
                    steps {
                        deleteDir()
                        unstash 'MathSetup'
                        sh "echo CXX=${env.CXX} -Werror > make/local"
                        sh "echo CPPFLAGS+=-DSTAN_THREADS >> make/local"
                        runTests("test/unit -f thread")
                        sh "find . -name *_test.xml | xargs rm"
                        runTests("test/unit -f map_rect")
                    }
                    post { always { retry(3) { deleteDir() } } }
                }
                stage('Windows Headers & Unit') {
                    agent { label 'windows' }
                    steps {
                        deleteDirWin()
                        unstash 'MathSetup'
                        bat "make -j${env.PARALLEL} test-headers"
                        runTestsWin("test/unit")
                    }
                }
>>>>>>> 57215ead
            }
        }
        stage('Additional merge tests') {
            when { anyOf { branch 'develop'; branch 'master' } }
            parallel {
                stage('Linux Unit with Threading') {
                    agent { label 'linux' }
                    steps {
                        deleteDir()
                        unstash 'MathSetup'
                        sh "echo CXX=${GCC} >> make/local"
                        sh "echo CXXFLAGS=-DSTAN_THREADS >> make/local"
                        runTests("test/unit")
                    }
                    post { always { retry(3) { deleteDir() } } }
                }
                stage('Mac Unit with Threading') {
                    agent  { label 'osx' }
                    steps {
                        deleteDir()
                        unstash 'MathSetup'
                        sh "echo CC=${env.CXX} -Werror > make/local"
                        sh "echo CXXFLAGS+=-DSTAN_THREADS >> make/local"
                        runTests("test/unit")
                    }
                    post { always { retry(3) { deleteDir() } } }
                }
            }
        }
        stage('Upstream tests') {
            when { expression { env.BRANCH_NAME ==~ /PR-\d+/ } }
            steps {
                build(job: "Stan/${stan_pr()}",
                        parameters: [string(name: 'math_pr', value: env.BRANCH_NAME),
                                    string(name: 'cmdstan_pr', value: cmdstan_pr())])
            }
        }
        stage('Upload doxygen') {
            agent any
            when { branch 'master'}
            steps {
                deleteDir()
                retry(3) { checkout scm }
                withCredentials([usernamePassword(credentialsId: 'a630aebc-6861-4e69-b497-fd7f496ec46b',
                                                  usernameVariable: 'GIT_USERNAME', passwordVariable: 'GIT_PASSWORD')]) {
                    sh """#!/bin/bash
                        set -x
                        make doxygen
                        git config --global user.email "mc.stanislaw@gmail.com"
                        git config --global user.name "Stan Jenkins"
                        git checkout --detach
                        git branch -D gh-pages
                        git push https://${GIT_USERNAME}:${GIT_PASSWORD}@github.com/stan-dev/math.git :gh-pages
                        git checkout --orphan gh-pages
                        git add -f doc
                        git commit -m "auto generated docs from Jenkins"
                        git subtree push --prefix doc/api/html https://${GIT_USERNAME}:${GIT_PASSWORD}@github.com/stan-dev/math.git gh-pages
                        """
                }
            }
            post { always { deleteDir() } }
        }
    }
    post {
        always {
            node("osx || linux") {
                recordIssues enabledForFailure: false, tool: clang()
            }
        }
        success {
            script {
                utils.updateUpstream(env, 'stan')
                utils.mailBuildResults("SUCCESSFUL")
            }
        }
        unstable { script { utils.mailBuildResults("UNSTABLE", alsoNotify()) } }
        failure { script { utils.mailBuildResults("FAILURE", alsoNotify()) } }
    }
}<|MERGE_RESOLUTION|>--- conflicted
+++ resolved
@@ -162,30 +162,6 @@
                     }
                     post { always { retry(3) { deleteDir() } } }
                 }
-                stage('Windows Headers & Unit') {
-                     agent { label 'windows' }
-                     steps {
-                         deleteDirWin()
-                         unstash 'MathSetup'
-                         bat "make -j${env.PARALLEL} test-headers"
-                         runTestsWin("test/unit")
-                     }
-                 }
-                 stage('Windows Threading') {
-                    agent { label 'windows' }
-                    steps {
-                        deleteDirWin()
-                        unstash 'MathSetup'
-                        bat "echo CXX=${env.CXX} -Werror > make/local"
-                        bat "echo CXXFLAGS+=-DSTAN_THREADS >> make/local"
-                        runTestsWin("test/unit -f thread")
-                        runTestsWin("test/unit -f map_rect")
-                    }
-                }
-            }
-        }
-        stage('Always-run tests part 2') {
-            parallel {
                 stage('Full unit with GPU') {
                     agent { label "gpu" }
                     steps {
@@ -199,13 +175,10 @@
                     }
                     post { always { retry(3) { deleteDir() } } }
                 }
-<<<<<<< HEAD
-=======
             }
         }
         stage('Always-run tests part 2') {
             parallel {
->>>>>>> 57215ead
                 stage('Distribution tests') {
                     agent { label "distribution-tests" }
                     steps {
@@ -233,8 +206,6 @@
                             }
                     }
                 }
-<<<<<<< HEAD
-=======
                 stage('Threading tests') {
                     agent any
                     steps {
@@ -257,7 +228,17 @@
                         runTestsWin("test/unit")
                     }
                 }
->>>>>>> 57215ead
+                stage('Windows Threading') {
+                    agent { label 'windows' }
+                    steps {
+                        deleteDirWin()
+                        unstash 'MathSetup'
+                        bat "echo CXX=${env.CXX} -Werror > make/local"
+                        bat "echo CXXFLAGS+=-DSTAN_THREADS >> make/local"
+                        runTestsWin("test/unit -f thread")
+                        runTestsWin("test/unit -f map_rect")
+                    }
+                }
             }
         }
         stage('Additional merge tests') {
