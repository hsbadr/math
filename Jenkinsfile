#!/usr/bin/env groovy
@Library('StanUtils')
import org.stan.Utils

def runTests(String testPath) {
    sh "./runTests.py -j${env.PARALLEL} ${testPath} --make-only"
    try { sh "./runTests.py -j${env.PARALLEL} ${testPath}" }
    finally { junit 'test/**/*.xml' }
}

def runTestsWin(String testPath) {
    bat "runTests.py -j${env.PARALLEL} ${testPath} --make-only"
    try { bat "runTests.py -j${env.PARALLEL} ${testPath}" }
    finally { junit 'test/**/*.xml' }
}

def deleteDirWin() {
    bat "attrib -r -s /s /d"
    deleteDir()
}

def utils = new org.stan.Utils()

def isBranch(String b) { env.BRANCH_NAME == b }

String alsoNotify() {
    if (isBranch('master') || isBranch('develop')) {
        "stan-buildbot@googlegroups.com"
    } else ""
}
Boolean isPR() { env.CHANGE_URL != null }
String fork() { env.CHANGE_FORK ?: "stan-dev" }
String branchName() { isPR() ? env.CHANGE_BRANCH :env.BRANCH_NAME }
String cmdstan_pr() { params.cmdstan_pr ?: ( env.CHANGE_TARGET == "master" ? "downstream_hotfix" : "downstream_tests" ) }
String stan_pr() { params.stan_pr ?: ( env.CHANGE_TARGET == "master" ? "downstream_hotfix" : "downstream_tests" ) }

pipeline {
    agent none
    parameters {
        string(defaultValue: '', name: 'cmdstan_pr',
          description: 'PR to test CmdStan upstream against e.g. PR-630')
        string(defaultValue: '', name: 'stan_pr',
          description: 'PR to test Stan upstream against e.g. PR-630')
        booleanParam(defaultValue: false, description:
        'Run additional distribution tests on RowVectors (takes 5x as long)',
        name: 'withRowVector')
    }
    options {
        skipDefaultCheckout()
        preserveStashes(buildCount: 7)
    }
    stages {
        stage('Kill previous builds') {
            when {
                not { branch 'develop' }
                not { branch 'master' }
            }
            steps {
                script {
                    utils.killOldBuilds()
                }
            }
        }
        stage("Clang-format") {
            agent any
            steps {
                sh "printenv"
                deleteDir()
                retry(3) { checkout scm }
                withCredentials([usernamePassword(credentialsId: 'a630aebc-6861-4e69-b497-fd7f496ec46b',
                    usernameVariable: 'GIT_USERNAME', passwordVariable: 'GIT_PASSWORD')]) {
                    sh """#!/bin/bash
                        set -x
                        git checkout -b ${branchName()}
                        clang-format --version
                        find stan test -name '*.hpp' -o -name '*.cpp' | xargs -n20 -P${env.PARALLEL} clang-format -i
                        if [[ `git diff` != "" ]]; then
                            git config --global user.email "mc.stanislaw@gmail.com"
                            git config --global user.name "Stan Jenkins"
                            git add stan test
                            git commit -m "[Jenkins] auto-formatting by `clang-format --version`"
                            git push https://${GIT_USERNAME}:${GIT_PASSWORD}@github.com/${fork()}/math.git ${branchName()}
                            echo "Exiting build because clang-format found changes."
                            echo "Those changes are now found on stan-dev/math under branch ${branchName()}"
                            echo "Please 'git pull' before continuing to develop."
                            exit 1
                        fi"""
                }
            }
            post {
                always { deleteDir() }
                failure {
                    script {
                        emailext (
                            subject: "[StanJenkins] Autoformattted: Job '${env.JOB_NAME} [${env.BUILD_NUMBER}]'",
                            body: "Job '${env.JOB_NAME} [${env.BUILD_NUMBER}]' " +
                                "has been autoformatted and the changes committed " +
                                "to your branch, if permissions allowed." +
                                "Please pull these changes before continuing." +
                                "\n\n" +
                                "See https://github.com/stan-dev/stan/wiki/Coding-Style-and-Idioms" +
                                " for setting up the autoformatter locally.\n"+
                            "(Check console output at ${env.BUILD_URL})",
                            recipientProviders: [[$class: 'RequesterRecipientProvider']],
                            to: "${env.CHANGE_AUTHOR_EMAIL}"
                        )
                    }
                }
            }
        }
        stage('Linting & Doc checks') {
            agent any
            steps {
                script {
                    deleteDir()
                    retry(3) { checkout scm }
                    sh "git clean -xffd"
                    stash 'MathSetup'
                    sh "echo CXX=${env.CXX} -Werror > make/local"
                    sh "echo BOOST_PARALLEL_JOBS=${env.PARALLEL} >> make/local"
                    parallel(
                        CppLint: { sh "make cpplint" },
                        Dependencies: { sh """#!/bin/bash
                            set -o pipefail
                            make test-math-dependencies 2>&1 | tee dependencies.log""" } ,
                        Documentation: { sh "make doxygen" },
                    )
                }
            }
            post {
                always {
                    recordIssues enabledForFailure: true, tools:
                        [cppLint(),
                         groovyScript(parserId: 'mathDependencies', pattern: '**/dependencies.log')]
                    deleteDir()
                }
            }
        }
        stage('Headers check') {
            agent any
            steps {
                deleteDir()
                unstash 'MathSetup'
                sh "echo CXX=${env.CXX} -Werror > make/local"
                sh "make -j${env.PARALLEL} test-headers"
            }
            post { always { deleteDir() } }
        }
        stage('Always-run tests part 1') {
            parallel {
                stage('Linux Unit with MPI') {
                    agent { label 'linux && mpi' }
                    steps {
                        deleteDir()
                        unstash 'MathSetup'
                        sh "echo CXX=${MPICXX} >> make/local"
                        sh "echo CXX_TYPE=gcc >> make/local"                        
                        sh "echo STAN_MPI=true >> make/local"
                        runTests("test/unit")
                    }
                    post { always { retry(3) { deleteDir() } } }
                }
                stage('Full unit with GPU') {
                    agent { label "gpu" }
                    steps {
                        deleteDir()
                        unstash 'MathSetup'
                        sh "echo CXX=${env.CXX} -Werror > make/local"
                        sh "echo STAN_OPENCL=true>> make/local"
                        sh "echo OPENCL_PLATFORM_ID=0>> make/local"
                        sh "echo OPENCL_DEVICE_ID=${OPENCL_DEVICE_ID}>> make/local"
                        runTests("test/unit")
                    }
                    post { always { retry(3) { deleteDir() } } }
                }
<<<<<<< HEAD
                stage('Windows Headers & Unit') {
                    agent { label 'windows' }
                    steps {
                        deleteDirWin()
                        unstash 'MathSetup'
                        bat "mingw32-make -j${env.PARALLEL} test-headers"
                        runTestsWin("test/unit")
                    }
                }
=======
>>>>>>> f49f2245
            }
        }
        stage('Always-run tests part 2') {
            parallel {
                stage('Distribution tests') {
                    agent { label "distribution-tests" }
                    steps {
                        deleteDir()
                        unstash 'MathSetup'
                        sh """
                            echo CXX=${env.CXX} > make/local
                            echo O=0 >> make/local
                            echo N_TESTS=${env.N_TESTS} >> make/local
                            """
                        script {
                            if (params.withRowVector || isBranch('develop') || isBranch('master')) {
                                sh "echo CXXFLAGS+=-DSTAN_TEST_ROW_VECTORS >> make/local"
                            }
                        }
                        sh "./runTests.py -j${env.PARALLEL} test/prob > dist.log 2>&1"
                    }
                    post {
                        always {
                            script { zip zipFile: "dist.log.zip", archive: true, glob: 'dist.log' }
                            retry(3) { deleteDir() }
                        }
                        failure {
                            echo "Distribution tests failed. Check out dist.log.zip artifact for test logs."
                            }
                    }
                }
                stage('Threading tests') {
                    agent any
                    steps {
                        deleteDir()
                        unstash 'MathSetup'
                        sh "echo CXX=${env.CXX} -Werror > make/local"
                        sh "echo CPPFLAGS+=-DSTAN_THREADS >> make/local"
                        runTests("test/unit -f thread")
                        sh "find . -name *_test.xml | xargs rm"
                        runTests("test/unit -f map_rect")
                    }
                    post { always { retry(3) { deleteDir() } } }
                }
                stage('Windows Headers & Unit') {
                    agent { label 'windows' }
                    steps {
                        deleteDirWin()
                        unstash 'MathSetup'
                        bat "make -j${env.PARALLEL} test-headers"
                        runTestsWin("test/unit")
                    }
                }
            }
        }
        stage('Additional merge tests') {
            when { anyOf { branch 'develop'; branch 'master' } }
            parallel {
                stage('Linux Unit with Threading') {
                    agent { label 'linux' }
                    steps {
                        deleteDir()
                        unstash 'MathSetup'
                        sh "echo CXX=${GCC} >> make/local"
                        sh "echo CPPFLAGS=-DSTAN_THREADS >> make/local"
                        runTests("test/unit")
                    }
                    post { always { retry(3) { deleteDir() } } }
                }
                stage('Mac Unit with Threading') {
                    agent  { label 'osx' }
                    steps {
                        deleteDir()
                        unstash 'MathSetup'
                        sh "echo CC=${env.CXX} -Werror > make/local"
                        sh "echo CXXFLAGS+=-DSTAN_THREADS >> make/local"
                        runTests("test/unit")
                    }
                    post { always { retry(3) { deleteDir() } } }
                }
            }
        }
        stage('Upstream tests') {
            when { expression { env.BRANCH_NAME ==~ /PR-\d+/ } }
            steps {
                build(job: "Stan/${stan_pr()}",
                        parameters: [string(name: 'math_pr', value: env.BRANCH_NAME),
                                    string(name: 'cmdstan_pr', value: cmdstan_pr())])
            }
        }
        stage('Upload doxygen') {
            agent any
            when { branch 'master'}
            steps {
                deleteDir()
                retry(3) { checkout scm }
                withCredentials([usernamePassword(credentialsId: 'a630aebc-6861-4e69-b497-fd7f496ec46b',
                                                  usernameVariable: 'GIT_USERNAME', passwordVariable: 'GIT_PASSWORD')]) {
                    sh """#!/bin/bash
                        set -x
                        make doxygen
                        git config --global user.email "mc.stanislaw@gmail.com"
                        git config --global user.name "Stan Jenkins"
                        git checkout --detach
                        git branch -D gh-pages
                        git push https://${GIT_USERNAME}:${GIT_PASSWORD}@github.com/stan-dev/math.git :gh-pages
                        git checkout --orphan gh-pages
                        git add -f doc
                        git commit -m "auto generated docs from Jenkins"
                        git subtree push --prefix doc/api/html https://${GIT_USERNAME}:${GIT_PASSWORD}@github.com/stan-dev/math.git gh-pages
                        """
                }
            }
            post { always { deleteDir() } }
        }
    }
    post {
        always {
            node("osx || linux") {
                recordIssues enabledForFailure: false, tool: clang()
            }
        }
        success {
            script {
                utils.updateUpstream(env, 'stan')
                utils.mailBuildResults("SUCCESSFUL")
            }
        }
        unstable { script { utils.mailBuildResults("UNSTABLE", alsoNotify()) } }
        failure { script { utils.mailBuildResults("FAILURE", alsoNotify()) } }
    }
}<|MERGE_RESOLUTION|>--- conflicted
+++ resolved
@@ -173,18 +173,6 @@
                     }
                     post { always { retry(3) { deleteDir() } } }
                 }
-<<<<<<< HEAD
-                stage('Windows Headers & Unit') {
-                    agent { label 'windows' }
-                    steps {
-                        deleteDirWin()
-                        unstash 'MathSetup'
-                        bat "mingw32-make -j${env.PARALLEL} test-headers"
-                        runTestsWin("test/unit")
-                    }
-                }
-=======
->>>>>>> f49f2245
             }
         }
         stage('Always-run tests part 2') {
@@ -234,7 +222,7 @@
                     steps {
                         deleteDirWin()
                         unstash 'MathSetup'
-                        bat "make -j${env.PARALLEL} test-headers"
+                        bat "mingw32-make -j${env.PARALLEL} test-headers"
                         runTestsWin("test/unit")
                     }
                 }
