#!/usr/bin/env groovy
@Library('StanUtils')
import org.stan.Utils

def setupCC(Boolean failOnError = true) {
    errorStr = failOnError ? "-Werror " : ""
    "echo CC=${env.CXX} ${errorStr}> make/local"
}

def setup(Boolean failOnError = true) {
    sh """
        git clean -xffd
        ${setupCC(failOnError)}
    """
}

def mailBuildResults(String label, additionalEmails='') {
    emailext (
        subject: "[StanJenkins] ${label}: Job '${env.JOB_NAME} [${env.BUILD_NUMBER}]'",
        body: """${label}: Job '${env.JOB_NAME} [${env.BUILD_NUMBER}]': Check console output at ${env.BUILD_URL}""",
        recipientProviders: [[$class: 'RequesterRecipientProvider']],
        to: "${env.CHANGE_AUTHOR_EMAIL}, ${additionalEmails}"
    )
}

def runTests(String testPath) {
    sh "./runTests.py -j${env.PARALLEL} ${testPath} --make-only"
    try { sh "./runTests.py -j${env.PARALLEL} ${testPath}" }
    finally { junit 'test/**/*.xml' }
}

def utils = new org.stan.Utils()

def isBranch(String b) { env.BRANCH_NAME == b }

def alsoNotify() {
    if (isBranch('master') || isBranch('develop')) {
        "stan-buildbot@googlegroups.com"
    } else ""
}
def isPR() { env.CHANGE_URL != null }
def fork() { env.CHANGE_FORK ?: "stan-dev" }
def branchName() { isPR() ? env.CHANGE_BRANCH :env.BRANCH_NAME }

pipeline {
    agent none
    parameters {
        string(defaultValue: 'downstream tests', name: 'cmdstan_pr',
          description: 'PR to test CmdStan upstream against e.g. PR-630')
        string(defaultValue: 'downstream tests', name: 'stan_pr',
          description: 'PR to test Stan upstream against e.g. PR-630')
        booleanParam(defaultValue: false, description:
        'Run additional distribution tests on RowVectors (takes 5x as long)',
        name: 'withRowVector')
    }
    options { skipDefaultCheckout() }
    stages {
        stage('Kill previous builds') {
            when {
                not { branch 'develop' }
                not { branch 'master' }
            }
            steps {
                script {
                    utils.killOldBuilds()
                }
            }
        }
        stage("Clang-format") {
            agent any
            steps {
                sh "printenv"
                retry(3) { checkout scm }
                withCredentials([usernamePassword(credentialsId: 'a630aebc-6861-4e69-b497-fd7f496ec46b',
                    usernameVariable: 'GIT_USERNAME', passwordVariable: 'GIT_PASSWORD')]) {
                    sh """#!/bin/bash
                        set -x
                        git checkout -b ${branchName()}
                        clang-format --version
                        find stan test -name '*.hpp' -o -name '*.cpp' | xargs -n20 -P${env.PARALLEL} clang-format -i
                        if [[ `git diff` != "" ]]; then
                            git config --global user.email "mc.stanislaw@gmail.com"
                            git config --global user.name "Stan Jenkins"
                            git add stan test
                            git commit -m "[Jenkins] auto-formatting by `clang-format --version`"
                            git push https://${GIT_USERNAME}:${GIT_PASSWORD}@github.com/${fork()}/math.git ${branchName()}
                            echo "Exiting build because clang-format found changes."
                            echo "Those changes are now found on stan-dev/math under branch ${branchName()}"
                            echo "Please 'git pull' before continuing to develop."
                            exit 1
                        fi"""
                }
            }
            post {
                always { deleteDir() }
                failure {
                    script {
                        emailext (
                            subject: "[StanJenkins] Autoformattted: Job '${env.JOB_NAME} [${env.BUILD_NUMBER}]'",
                            body: "Job '${env.JOB_NAME} [${env.BUILD_NUMBER}]' " +
                                "has been autoformatted and the changes committed " +
                                "to your branch, if permissions allowed." +
                                "Please pull these changes before continuing." +
                                "\n\n" +
                                "See https://github.com/stan-dev/stan/wiki/Coding-Style-and-Idioms" +
                                " for setting up the autoformatter locally.\n"+
                            "(Check console output at ${env.BUILD_URL})",
                            recipientProviders: [[$class: 'RequesterRecipientProvider']],
                            to: "${env.CHANGE_AUTHOR_EMAIL}"
                        )
                    }
                }
            }
        }
        stage('Linting & Doc checks') {
            agent any
            steps {
                script {
                    retry(3) { checkout scm }
                    setup(false)
                    stash 'MathSetup'
                    sh setupCC()
                    parallel(
                        CppLint: { sh "make cpplint" },
                        Dependencies: { sh 'make test-math-dependencies' } ,
                        Documentation: { sh 'make doxygen' },
                        Headers: { sh "make -j${env.PARALLEL} test-headers" }
                    )
                }
            }
            post {
                always {
                    warnings consoleParsers: [[parserName: 'CppLint']], canRunOnFailed: true
                    warnings consoleParsers: [[parserName: 'math-dependencies']], canRunOnFailed: true
                    deleteDir()
                }
            }
        }
        stage('Tests') {
            parallel {
                stage('Unit') {
                    agent any
                    steps {
                        unstash 'MathSetup'
                        sh setupCC()
                        runTests("test/unit")
                    }
                    post { always { retry(3) { deleteDir() } } }
                }
<<<<<<< HEAD
                stage('Unit with GPU') {
                    agent { label "gelman-group-mac" }
                    steps {
                        unstash 'MathSetup'
                        sh setupCC()
                        sh "echo STAN_OPENCL=true>> make/local"
=======
                stage('Unit with MPI') {
                    agent any
                    steps {
                        unstash 'MathSetup'
                        sh "echo CC=${MPICXX} -cxx=${CXX} >> make/local"
                        sh "echo STAN_MPI=true >> make/local"
>>>>>>> c38715fc
                        runTests("test/unit")
                    }
                    post { always { retry(3) { deleteDir() } } }
                }
                stage('Distribution tests') {
                    agent { label "distribution-tests" }
                    steps {
                        unstash 'MathSetup'
                        sh """
                            ${setupCC(false)}
                            echo 'O=0' >> make/local
                            echo N_TESTS=${env.N_TESTS} >> make/local
                            """
                        script {
                            if (params.withRowVector || isBranch('develop') || isBranch('master')) {
                                sh "echo CXXFLAGS+=-DSTAN_TEST_ROW_VECTORS >> make/local"
                            }
                        }
                        sh "./runTests.py -j${env.PARALLEL} test/prob > dist.log 2>&1"
                    }
                    post {
                        always {
                            script { zip zipFile: "dist.log.zip", archive: true, glob: 'dist.log' }
                            retry(3) { deleteDir() }
                        }
                        failure {
                            echo "Distribution tests failed. Check out dist.log.zip artifact for test logs."
                        }
                    }
                }
            }
        }
        stage('Upstream tests') {
            parallel {
                stage('CmdStan Upstream Tests') {
                    when { expression { env.BRANCH_NAME ==~ /PR-\d+/ } }
                    steps {
                        build(job: "CmdStan/${params.cmdstan_pr}",
                              parameters: [string(name: 'math_pr', value: env.BRANCH_NAME)])
                    }
                }
                stage('Stan Upstream Tests') {
                    when { expression { env.BRANCH_NAME ==~ /PR-\d+/ } }
                    steps {
                        build(job: "Stan/${params.stan_pr}",
                              parameters: [string(name: 'math_pr', value: env.BRANCH_NAME)])
                    }
                }
            }
        }
        stage('Upload doxygen') {
            agent any
            when { branch 'master'}
            steps {
                retry(3) { checkout scm }
                withCredentials([usernamePassword(credentialsId: 'a630aebc-6861-4e69-b497-fd7f496ec46b',
                                                  usernameVariable: 'GIT_USERNAME', passwordVariable: 'GIT_PASSWORD')]) {
                    sh """#!/bin/bash
                        set -x
                        make doxygen
                        git config --global user.email "mc.stanislaw@gmail.com"
                        git config --global user.name "Stan Jenkins"
                        git checkout --detach
                        git branch -D gh-pages
                        git push https://${GIT_USERNAME}:${GIT_PASSWORD}@github.com/stan-dev/math.git :gh-pages
                        git checkout --orphan gh-pages
                        git add -f doc
                        git commit -m "auto generated docs from Jenkins"
                        git subtree push --prefix doc/api/html https://${GIT_USERNAME}:${GIT_PASSWORD}@github.com/stan-dev/math.git gh-pages
                        """
                }
            }
            post { always { deleteDir() } }
        }
    }
    post {
        always {
            node("osx || linux") {
                warnings consoleParsers: [[parserName: 'GNU C Compiler 4 (gcc)']], canRunOnFailed: true
                warnings consoleParsers: [[parserName: 'Clang (LLVM based)']], canRunOnFailed: true
            }
        }
        success {
            script { utils.updateUpstream(env, 'stan') }
            mailBuildResults("SUCCESSFUL")
        }
        unstable { mailBuildResults("UNSTABLE", alsoNotify()) }
        failure { mailBuildResults("FAILURE", alsoNotify()) }
    }
}<|MERGE_RESOLUTION|>--- conflicted
+++ resolved
@@ -147,21 +147,22 @@
                     }
                     post { always { retry(3) { deleteDir() } } }
                 }
-<<<<<<< HEAD
                 stage('Unit with GPU') {
                     agent { label "gelman-group-mac" }
                     steps {
                         unstash 'MathSetup'
                         sh setupCC()
                         sh "echo STAN_OPENCL=true>> make/local"
-=======
+                        runTests("test/unit")
+                    }
+                    post { always { retry(3) { deleteDir() } } }
+                }
                 stage('Unit with MPI') {
                     agent any
                     steps {
                         unstash 'MathSetup'
                         sh "echo CC=${MPICXX} -cxx=${CXX} >> make/local"
                         sh "echo STAN_MPI=true >> make/local"
->>>>>>> c38715fc
                         runTests("test/unit")
                     }
                     post { always { retry(3) { deleteDir() } } }
