##
# Library locations
##
EIGEN ?= $(MATH)lib/eigen_3.3.3
BOOST ?= $(MATH)lib/boost_1.66.0
BOOST_LIB ?= $(MATH)lib/boost_1.66.0/stage/lib
GTEST ?= $(MATH)lib/gtest_1.7.0
CPPLINT ?= $(MATH)lib/cpplint_4.45
OPENCL ?= $(MATH)lib/opencl_1.2.8
SUNDIALS ?= $(MATH)lib/sundials_3.1.0
BOOST_PARALLEL_BUILD ?= $(or $(PARALLEL),1)

##
# Build rules for cvodes
##

SUNDIALS_CVODES := $(patsubst %.c,%.o,\
  $(addprefix $(SUNDIALS)/src/cvodes/, cvodes.c cvodes_io.c cvodea.c cvodea_io.c cvodes_direct.c cvodes_diag.c cvodes_spils.c cvodes_bandpre.c cvodes_bbdpre.c) \
  $(wildcard $(SUNDIALS)/src/sundials/*.c) \
  $(wildcard $(SUNDIALS)/src/sunmat_band/*.c) \
  $(wildcard $(SUNDIALS)/src/sunmat_dense/*.c) \
  $(wildcard $(SUNDIALS)/src/sunlinsol_band/*.c) \
  $(wildcard $(SUNDIALS)/src/sunlinsol_dense/*.c))

SUNDIALS_IDAS := $(patsubst %.c,%.o,\
  $(addprefix $(SUNDIALS)/src/idas/, idaa.c idaa_io.c idas.c idas_bbdpre.c idas_direct.c idas_ic.c idas_io.c idas_spils.c) \
  $(wildcard $(SUNDIALS)/src/sundials/*.c) \
  $(wildcard $(SUNDIALS)/src/sunmat_band/*.c) \
  $(wildcard $(SUNDIALS)/src/sunmat_dense/*.c) \
  $(wildcard $(SUNDIALS)/src/sunlinsol_band/*.c) \
  $(wildcard $(SUNDIALS)/src/sunlinsol_dense/*.c))

SUNDIALS_NVECSERIAL := $(patsubst %.c,%.o,\
  $(addprefix $(SUNDIALS)/src/, nvec_ser/nvector_serial.c sundials/sundials_math.c))

$(sort $(SUNDIALS_CVODES) $(SUNDIALS_IDAS) $(SUNDIALS_NVECSERIAL)) : %.o : %.c
	@mkdir -p $(dir $@)
	$(COMPILE.c) -x c -O$(O) -include $(SUNDIALS)/include/stan_sundials_printf_override.hpp -isystem $(SUNDIALS)/include $< -o $@

$(SUNDIALS)/lib/libsundials_cvodes.a: $(SUNDIALS_CVODES)
	@mkdir -p $(dir $@)
	$(AR) -rs $@ $^

$(SUNDIALS)/lib/libsundials_idas.a: $(SUNDIALS_IDAS)
	@mkdir -p $(dir $@)
	$(AR) -rs $@ $^

$(SUNDIALS)/lib/libsundials_nvecserial.a: $(SUNDIALS_NVECSERIAL)
	@mkdir -p $(dir $@)
	$(AR) -rs $@ $^

LIBSUNDIALS = $(SUNDIALS)/lib/libsundials_nvecserial.a $(SUNDIALS)/lib/libsundials_cvodes.a $(SUNDIALS)/lib/libsundials_idas.a

STAN_CVODES_HEADERS := $(shell find stan -name *cvodes*.hpp)
$(STAN_CVODES_HEADERS) : $(LIBSUNDIALS)

STAN_IDAS_HEADERS := $(shell find stan -name *idas*.hpp)
$(STAN_IDAS_HEADERS) : $(LIBSUNDIALS)

##
# Build rules for MPI
##

# turn BOOST_LIB into absolute path
BOOST_LIB_ABS = $(shell mkdir -p "$(BOOST_LIB)" && cd -- "$(BOOST_LIB)" && pwd)

$(BOOST_LIB)/mpi.so:
	@mkdir -p $(dir $@)
	cd $(BOOST); ./bootstrap.sh
	cd $(BOOST); echo "using mpi ;" >> user-config.jam
<<<<<<< HEAD
	cd $(BOOST); echo "using $(CC_TYPE) : : $(CC);" >> user-config.jam
	cd $(BOOST); ./b2 --user-config=user-config.jam --with-mpi --with-serialization
=======
	cd $(BOOST); ./b2 --user-config=user-config.jam --layout=system --with-mpi --with-serialization -j$(BOOST_PARALLEL_BUILD) variant=release link=shared threading=multi runtime-link=shared
>>>>>>> 8b3f8929

$(BOOST_LIB)/libboost_serialization.so: $(BOOST_LIB)/mpi.so

$(BOOST_LIB)/libboost_serialization.dylib: $(BOOST_LIB)/mpi.so
	install_name_tool -add_rpath "$(BOOST_LIB_ABS)" "$(BOOST_LIB)/libboost_serialization.dylib"
	install_name_tool -id @rpath/libboost_serialization.dylib "$(BOOST_LIB)/libboost_serialization.dylib"

$(BOOST_LIB)/libboost_mpi.so: $(BOOST_LIB)/mpi.so

$(BOOST_LIB)/libboost_mpi.dylib: $(BOOST_LIB)/mpi.so
	install_name_tool -add_rpath "$(BOOST_LIB_ABS)" "$(BOOST_LIB)/libboost_mpi.dylib"
	install_name_tool -change libboost_serialization.dylib @rpath/libboost_serialization.dylib "$(BOOST_LIB)/libboost_mpi.dylib"
	install_name_tool -id @rpath/libboost_mpi.dylib "$(BOOST_LIB)/libboost_mpi.dylib"

.PHONY: clean-libraries
clean-libraries:
	$(RM) $(sort $(SUNDIALS_CVODES) $(SUNDIALS_IDAS) $(SUNDIALS_NVECSERIAL) $(LIBSUNDIALS) $(LIBMPI))
	$(RM) -rf $(BOOST_LIB)/*
	$(RM) -rf $(BOOST)/bin.v2 $(BOOST)/tools/build/src/engine/bootstrap/ $(BOOST)/tools/build/src/engine/bin.* $(BOOST)/project-config.jam* $(BOOST)/b2 $(BOOST)/bjam $(BOOST)/bootstrap.log<|MERGE_RESOLUTION|>--- conflicted
+++ resolved
@@ -68,12 +68,8 @@
 	@mkdir -p $(dir $@)
 	cd $(BOOST); ./bootstrap.sh
 	cd $(BOOST); echo "using mpi ;" >> user-config.jam
-<<<<<<< HEAD
 	cd $(BOOST); echo "using $(CC_TYPE) : : $(CC);" >> user-config.jam
-	cd $(BOOST); ./b2 --user-config=user-config.jam --with-mpi --with-serialization
-=======
 	cd $(BOOST); ./b2 --user-config=user-config.jam --layout=system --with-mpi --with-serialization -j$(BOOST_PARALLEL_BUILD) variant=release link=shared threading=multi runtime-link=shared
->>>>>>> 8b3f8929
 
 $(BOOST_LIB)/libboost_serialization.so: $(BOOST_LIB)/mpi.so
 
