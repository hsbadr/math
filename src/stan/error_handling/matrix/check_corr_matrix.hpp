--- conflicted
+++ resolved
@@ -66,15 +66,10 @@
               << name << "(" << stan::error_index::value + k 
               << "," << stan::error_index::value + k 
               << ") is "; ;
-<<<<<<< HEAD
+          std::string msg_str(msg.str());
           domain_error(function, name, y(k,k),
-                  msg.str(),
-=======
-          std::string msg_str(msg.str());
-          dom_err(function, name, y(k,k),
-                  msg_str.c_str(),
->>>>>>> 0b7a10fd
-                  ", but should be near 1.0");
+                       msg_str.c_str(),
+                       ", but should be near 1.0");
           return false;
         }
       }
