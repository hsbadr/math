--- conflicted
+++ resolved
@@ -47,11 +47,7 @@
     struct row_vector_var_decl;
     struct sample;
     struct simplex_var_decl;
-<<<<<<< HEAD
-    struct solve_ode;
-=======
     struct integrate_ode;
->>>>>>> 7d4f68a9
     struct unit_vector_var_decl;
     struct statement;
     struct statements;
@@ -207,11 +203,7 @@
       expr_type operator()(const array_literal& e) const;
       expr_type operator()(const variable& e) const;
       expr_type operator()(const fun& e) const;
-<<<<<<< HEAD
-      expr_type operator()(const solve_ode& e) const;
-=======
       expr_type operator()(const integrate_ode& e) const;
->>>>>>> 7d4f68a9
       expr_type operator()(const index_op& e) const;
       expr_type operator()(const binary_op& e) const;
       expr_type operator()(const unary_op& e) const;
@@ -227,11 +219,7 @@
                              boost::recursive_wrapper<double_literal>,
                              boost::recursive_wrapper<array_literal>,
                              boost::recursive_wrapper<variable>,
-<<<<<<< HEAD
-                             boost::recursive_wrapper<solve_ode>,
-=======
                              boost::recursive_wrapper<integrate_ode>,
->>>>>>> 7d4f68a9
                              boost::recursive_wrapper<fun>,
                              boost::recursive_wrapper<index_op>,
                              boost::recursive_wrapper<binary_op>,
@@ -248,11 +236,7 @@
       expression(const array_literal& expr);
       expression(const variable& expr);
       expression(const fun& expr);
-<<<<<<< HEAD
-      expression(const solve_ode& expr);
-=======
       expression(const integrate_ode& expr);
->>>>>>> 7d4f68a9
       expression(const index_op& expr);
       expression(const binary_op& expr);
       expression(const unary_op& expr);
@@ -289,11 +273,7 @@
       bool operator()(const double_literal& x) const;
       bool operator()(const array_literal& x) const;
       bool operator()(const variable& x) const;
-<<<<<<< HEAD
-      bool operator()(const solve_ode& x) const;
-=======
       bool operator()(const integrate_ode& x) const;
->>>>>>> 7d4f68a9
       bool operator()(const fun& x) const;
       bool operator()(const index_op& x) const;
       bool operator()(const binary_op& x) const;
@@ -349,11 +329,7 @@
                     size_t num_dims);
     };
 
-<<<<<<< HEAD
-    struct solve_ode {
-=======
     struct integrate_ode {
->>>>>>> 7d4f68a9
       std::string system_function_name_;
       expression y0_;    // initial state
       expression t0_;    // initial time
@@ -361,13 +337,8 @@
       expression theta_; // params
       expression x_;     // data
       expression x_int_;     // integer data
-<<<<<<< HEAD
-      solve_ode();
-      solve_ode(const std::string& system_function_name,
-=======
       integrate_ode();
       integrate_ode(const std::string& system_function_name,
->>>>>>> 7d4f68a9
                 const expression& y0,
                 const expression& t0,
                 const expression& ts,
@@ -884,11 +855,7 @@
       bool operator()(const double_literal& e) const;
       bool operator()(const array_literal& e) const;
       bool operator()(const variable& e) const;
-<<<<<<< HEAD
-      bool operator()(const solve_ode& e) const;
-=======
       bool operator()(const integrate_ode& e) const;
->>>>>>> 7d4f68a9
       bool operator()(const fun& e) const;
       bool operator()(const index_op& e) const;
       bool operator()(const binary_op& e) const;
@@ -907,11 +874,7 @@
       bool operator()(const double_literal& e) const;
       bool operator()(const array_literal& e) const;
       bool operator()(const variable& e) const;
-<<<<<<< HEAD
-      bool operator()(const solve_ode& e) const;
-=======
       bool operator()(const integrate_ode& e) const;
->>>>>>> 7d4f68a9
       bool operator()(const fun& e) const;
       bool operator()(const index_op& e) const;
       bool operator()(const binary_op& e) const;
