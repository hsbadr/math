#ifndef STAN_MATH_GPU_OPENCL_CONTEXT_HPP
#define STAN_MATH_GPU_OPENCL_CONTEXT_HPP
#ifdef STAN_OPENCL
#define __CL_ENABLE_EXCEPTIONS

#define DEVICE_FILTER CL_DEVICE_TYPE_GPU
#ifndef OPENCL_DEVICE_ID
#error OPENCL_DEVICE_ID_NOT_SET
#endif
#ifndef OPENCL_PLATFORM_ID
#error OPENCL_PLATFORM_ID_NOT_SET
#endif

#include <stan/math/prim/arr/err/check_opencl.hpp>
#include <stan/math/gpu/constants.hpp>
#include <stan/math/prim/scal/err/system_error.hpp>

#include <CL/cl.hpp>
#include <string>
#include <iostream>
#include <fstream>
#include <map>
#include <vector>
#include <cmath>
#include <cerrno>
/**
 *  @file stan/math/gpu/opencl_context.hpp
 *  @brief Initialization for OpenCL:
 *    1. create context
 *    2. Find OpenCL platforms and devices available
 *    3. set up command queue
 *    4. set architecture dependent kernel parameters
 */
namespace stan {
namespace math {

/**
 * The <code>opencl_context_base</code> class represents an OpenCL context
 * in the standard Meyers singleton design pattern.
 *
 * See the OpenCL specification glossary for a list of terms:
 * https://www.khronos.org/registry/OpenCL/specs/opencl-1.2.pdf.
 * The context includes the set of devices available on the host, command
 * queues, manages kernels.
 *
 * This is designed so there's only one instance running on the host.
 *
 * Some design decisions that may need to be addressed later:
 * - we are assuming a single OpenCL platform. We may want to run on multiple
 * platforms simulatenously
 * - we are assuming a single OpenCL device. We may want to run on multiple
 * devices simulatenously
 */
class opencl_context_base {
  friend class opencl_context;

 private:
  /**
   * Construct the opencl_context by initializing the
   * OpenCL context, devices, command queues, and kernel
   * groups.
   *
   * This constructor does the following:
   * 1. Gets the available platforms and selects the platform
   *  with id OPENCL_PLATFORM_ID.
   * 2. Gets the available devices and selects the device with id
   *  OPENCL_DEVICE_ID.
   * 3. Creates the OpenCL context with the device.
   * 4. Creates the OpenCL command queue for the selected device.
   * 5. Sets the GPU dependent kernel parameters
   * @throw std::system_error if an OpenCL error occurs.
   */
  opencl_context_base() {
    try {
      // platform
      cl::Platform::get(&platforms_);
      if (OPENCL_PLATFORM_ID >= platforms_.size()) {
        system_error("OpenCL Initialization", "[Platform]", -1,
                     "CL_INVALID_PLATFORM");
      }
      platform_ = platforms_[OPENCL_PLATFORM_ID];
      platform_name_ = platform_.getInfo<CL_PLATFORM_NAME>();
      platform_.getDevices(DEVICE_FILTER, &devices_);
      if (devices_.size() == 0) {
        system_error("OpenCL Initialization", "[Device]", -1,
                     "CL_DEVICE_NOT_FOUND");
      }
      if (OPENCL_DEVICE_ID >= devices_.size()) {
        system_error("OpenCL Initialization", "[Device]", -1,
                     "CL_INVALID_DEVICE");
      }
      device_ = devices_[OPENCL_DEVICE_ID];
      // context and queue
      context_ = cl::Context(device_);
      command_queue_ = cl::CommandQueue(context_, device_,
                                        CL_QUEUE_PROFILING_ENABLE, nullptr);
      device_.getInfo<size_t>(CL_DEVICE_MAX_WORK_GROUP_SIZE,
                              &max_thread_block_size_);
      int thread_block_size_sqrt
          = static_cast<int>(sqrt(static_cast<double>(max_thread_block_size_)));
      // Does a compile time check of the maximum allowed
      // dimension of a square thread block size
      // WG size of (32,32) works on all recent GPU but would fail on some
      // older integrated GPUs or CPUs
      if (thread_block_size_sqrt < base_opts_["THREAD_BLOCK_SIZE"]) {
        base_opts_["THREAD_BLOCK_SIZE"] = thread_block_size_sqrt;
        base_opts_["WORK_PER_THREAD"] = 1;
      }
    } catch (const cl::Error& e) {
      check_opencl_error("opencl_context", e);
    }
  }

<<<<<<< HEAD
  /**
   * Initializes the <code> kernel_info </code> where each kernel is mapped to
   * a logical flag to mark if the kernel was already compiled,
   * the name of the kernel group, and the OpenCL kernel sources.
   */
  inline void init_kernel_groups() {
    const char* copy_matrix_kernel =
#include <stan/math/gpu/kernels/copy_matrix_kernel.cl>
        ;  // NOLINT
    const char* transpose_matrix_kernel =
#include <stan/math/gpu/kernels/transpose_matrix_kernel.cl>
        ;  // NOLINT
    const char* zeros_matrix_kernel =
#include <stan/math/gpu/kernels/zeros_matrix_kernel.cl>
        ;  // NOLINT
    const char* identity_matrix_kernel =
#include <stan/math/gpu/kernels/identity_matrix_kernel.cl>
        ;  // NOLINT
    const char* copy_triangular_matrix_kernel =
#include <stan/math/gpu/kernels/copy_triangular_matrix_kernel.cl>
        ;  // NOLINT
    const char* copy_triangular_transposed_matrix_kernel =
#include <stan/math/gpu/kernels/triangular_transpose_kernel.cl>
        ;  // NOLINT
    const char* copy_submatrix_kernel =
#include <stan/math/gpu/kernels/sub_block_kernel.cl>
        ;  // NOLINT
    const char* check_nan_kernel =
#include <stan/math/gpu/kernels/check_nan_kernel.cl>
        ;  // NOLINT
    const char* check_diagonal_zeros_kernel =
#include <stan/math/gpu/kernels/check_diagonal_zeros_kernel.cl>
        ;  // NOLINT
    const char* check_symmetric_kernel =
#include <stan/math/gpu/kernels/check_symmetric_kernel.cl>
        ;  // NOLINT
    const char* subtract_symmetric_kernel =
#include <stan/math/gpu/kernels/subtract_matrix_kernel.cl>
        ;  // NOLINT
    const char* add_symmetric_kernel =
#include <stan/math/gpu/kernels/add_matrix_kernel.cl>
        ;  // NOLINT
    const char* scalar_mul_diagonal_kernel =
#include <stan/math/gpu/kernels/scalar_mul_diagonal_kernel.cl>
        ;  // NOLINT
    const char* scalar_mul_kernel =
#include <stan/math/gpu/kernels/scalar_mul_kernel.cl>
        ;  // NOLINT
    const char* matrix_multiply_kernel =
#include <stan/math/gpu/kernels/matrix_multiply_kernel.cl>
        ;  // NOLINT
    const char* lower_tri_inverse_step1_kernel =
#include <stan/math/gpu/kernels/lower_tri_inverse_step1_kernel.cl>
        ;  // NOLINT
    const char* lower_tri_inverse_step2_kernel =
#include <stan/math/gpu/kernels/lower_tri_inverse_step2_kernel.cl>
        ;  // NOLINT
    const char* lower_tri_inverse_step3_kernel =
#include <stan/math/gpu/kernels/lower_tri_inverse_step3_kernel.cl>
        ;  // NOLINT
    const char* multiply_self_transpose_kernel =
#include <stan/math/gpu/kernels/multiply_self_transpose_kernel.cl>
        ;  // NOLINT
    kernel_info["dummy"] = {
        false, "timing", "__kernel void dummy(__global const int* foo) { };"};
    kernel_info["dummy2"] = {
        false, "timing", "__kernel void dummy2(__global const int* foo) { };"};
    kernel_info["copy"] = {false, "basic_matrix", copy_matrix_kernel};
    kernel_info["transpose"] = {false, "basic_matrix", transpose_matrix_kernel};
    kernel_info["zeros"] = {false, "basic_matrix", zeros_matrix_kernel};
    kernel_info["identity"] = {false, "basic_matrix", identity_matrix_kernel};
    kernel_info["copy_triangular"]
        = {false, "basic_matrix", copy_triangular_matrix_kernel};
    kernel_info["copy_triangular_transposed"]
        = {false, "basic_matrix", copy_triangular_transposed_matrix_kernel};
    kernel_info["copy_submatrix"]
        = {false, "basic_matrix", copy_submatrix_kernel};
    kernel_info["add"] = {false, "basic_matrix", add_symmetric_kernel};
    kernel_info["subtract"]
        = {false, "basic_matrix", subtract_symmetric_kernel};
    kernel_info["is_nan"] = {false, "check", check_nan_kernel};
    kernel_info["is_zero_on_diagonal"]
        = {false, "check", check_diagonal_zeros_kernel};
    kernel_info["is_symmetric"] = {false, "check", check_symmetric_kernel};
    kernel_info["scalar_mul_diagonal"]
        = {false, "multiply", scalar_mul_diagonal_kernel};
    kernel_info["scalar_mul"]
        = {false, "multiply", scalar_mul_kernel};
    kernel_info["multiply_self_transpose"]
        = {false, "multiply", multiply_self_transpose_kernel};
    kernel_info["matrix_multiply"]
        = {false, "multiply", matrix_multiply_kernel};
    kernel_info["lower_tri_inverse_step1"]
        = {false, "inverse", lower_tri_inverse_step1_kernel};
    kernel_info["lower_tri_inverse_step2"]
        = {false, "inverse", lower_tri_inverse_step2_kernel};
    kernel_info["lower_tri_inverse_step3"]
        = {false, "inverse", lower_tri_inverse_step3_kernel};
  }

=======
>>>>>>> 104b222f
 protected:
  cl::Context context_;  // Manages the the device, queue, platform, memory,etc.
  cl::CommandQueue command_queue_;       // job queue for device, one per device
  std::vector<cl::Platform> platforms_;  // Vector of available platforms
  cl::Platform platform_;                // The platform for compiling kernels
  std::string platform_name_;  // The platform such as NVIDIA OpenCL or AMD SDK
  std::vector<cl::Device> devices_;  // All available GPU devices
  cl::Device device_;                // The selected GPU device
  std::string device_name_;          // The name of the GPU
  size_t
      max_thread_block_size_;  // The maximum size of a block of workers on GPU

  // Holds Default parameter values for each Kernel.
  typedef std::map<const char*, int> map_base_opts;
  map_base_opts base_opts_
      = {{"LOWER", static_cast<int>(TriangularViewGPU::Lower)},
         {"UPPER", static_cast<int>(TriangularViewGPU::Upper)},
         {"ENTIRE", static_cast<int>(TriangularViewGPU::Entire)},
         {"UPPER_TO_LOWER", static_cast<int>(TriangularMapGPU::UpperToLower)},
         {"LOWER_TO_UPPER", static_cast<int>(TriangularMapGPU::LowerToUpper)},
         {"THREAD_BLOCK_SIZE", 32},
         {"WORK_PER_THREAD", 8}};

  static opencl_context_base& getInstance() {
    static opencl_context_base instance_;
    return instance_;
  }

  opencl_context_base(opencl_context_base const&) = delete;
  void operator=(opencl_context_base const&) = delete;
};

/**
 * The API to access the methods and values in opencl_context_base
 */
class opencl_context {
 public:
  opencl_context() = default;

  /**
   * Returns the description of the OpenCL platform and device that is used.
   * Devices will be a GPU and Platforms are a specific OpenCL implimenation
   * such as AMD SDK's or Nvidia's OpenCL implimentation.
   */
  inline std::string description() const {
    std::ostringstream msg;

    msg << "Platform ID: " << OPENCL_DEVICE_ID << "\n";
    msg << "Platform Name: "
        << opencl_context_base::getInstance()
               .platform_.getInfo<CL_PLATFORM_NAME>()
        << "\n";
    msg << "Platform Vendor: "
        << opencl_context_base::getInstance()
               .platform_.getInfo<CL_PLATFORM_VENDOR>()
        << "\n";
    msg << "\tDevice " << OPENCL_DEVICE_ID << ": "
        << "\n";
    msg << "\t\tDevice Name: "
        << opencl_context_base::getInstance().device_.getInfo<CL_DEVICE_NAME>()
        << "\n";
    msg << "\t\tDevice Type: "
        << opencl_context_base::getInstance().device_.getInfo<CL_DEVICE_TYPE>()
        << "\n";
    msg << "\t\tDevice Vendor: "
        << opencl_context_base::getInstance()
               .device_.getInfo<CL_DEVICE_VENDOR>()
        << "\n";
    msg << "\t\tDevice Max Compute Units: "
        << opencl_context_base::getInstance()
               .device_.getInfo<CL_DEVICE_MAX_COMPUTE_UNITS>()
        << "\n";
    msg << "\t\tDevice Global Memory: "
        << opencl_context_base::getInstance()
               .device_.getInfo<CL_DEVICE_GLOBAL_MEM_SIZE>()
        << "\n";
    msg << "\t\tDevice Max Clock Frequency: "
        << opencl_context_base::getInstance()
               .device_.getInfo<CL_DEVICE_MAX_CLOCK_FREQUENCY>()
        << "\n";
    msg << "\t\tDevice Max Allocateable Memory: "
        << opencl_context_base::getInstance()
               .device_.getInfo<CL_DEVICE_MAX_MEM_ALLOC_SIZE>()
        << "\n";
    msg << "\t\tDevice Local Memory: "
        << opencl_context_base::getInstance()
               .device_.getInfo<CL_DEVICE_LOCAL_MEM_SIZE>()
        << "\n";
    msg << "\t\tDevice Available: "
        << opencl_context_base::getInstance()
               .device_.getInfo<CL_DEVICE_AVAILABLE>()
        << "\n";
    return msg.str();
  }

  /**
   * Returns the description of the OpenCL platforms and devices that
   * are available. Devices will be a GPU and Platforms are a specific OpenCL
   * implimenation such as AMD SDK's or Nvidia's OpenCL implimentation.
   */
  inline std::string capabilities() const {
    std::vector<cl::Platform> all_platforms;
    cl::Platform::get(&all_platforms);
    std::ostringstream msg;
    int platform_id = 0;
    int device_id = 0;

    msg << "Number of Platforms: " << all_platforms.size() << "\n";
    for (auto plat_iter : all_platforms) {
      cl::Platform platform(plat_iter);

      msg << "Platform ID: " << platform_id++ << "\n";
      msg << "Platform Name: " << platform.getInfo<CL_PLATFORM_NAME>() << "\n";
      msg << "Platform Vendor: " << platform.getInfo<CL_PLATFORM_VENDOR>()
          << "\n";

      try {
        std::vector<cl::Device> all_devices;
        platform.getDevices(CL_DEVICE_TYPE_GPU, &all_devices);

        for (auto device_iter : all_devices) {
          cl::Device device(device_iter);

          msg << "\tDevice " << device_id++ << ": "
              << "\n";
          msg << "\t\tDevice Name: " << device.getInfo<CL_DEVICE_NAME>()
              << "\n";
          msg << "\t\tDevice Type: " << device.getInfo<CL_DEVICE_TYPE>()
              << "\n";
          msg << "\t\tDevice Vendor: " << device.getInfo<CL_DEVICE_VENDOR>()
              << "\n";
          msg << "\t\tDevice Max Compute Units: "
              << device.getInfo<CL_DEVICE_MAX_COMPUTE_UNITS>() << "\n";
          msg << "\t\tDevice Global Memory: "
              << device.getInfo<CL_DEVICE_GLOBAL_MEM_SIZE>() << "\n";
          msg << "\t\tDevice Max Clock Frequency: "
              << device.getInfo<CL_DEVICE_MAX_CLOCK_FREQUENCY>() << "\n";
          msg << "\t\tDevice Max Allocateable Memory: "
              << device.getInfo<CL_DEVICE_MAX_MEM_ALLOC_SIZE>() << "\n";
          msg << "\t\tDevice Local Memory: "
              << device.getInfo<CL_DEVICE_LOCAL_MEM_SIZE>() << "\n";
          msg << "\t\tDevice Available: "
              << device.getInfo<CL_DEVICE_AVAILABLE>() << "\n";
        }
      } catch (const cl::Error& e) {
        // if one of the platforms have no devices that match the device type
        // it will throw the error == -1 (DEVICE_NOT_FOUND)
        // other errors will throw a system error
        if (e.err() == -1) {
          msg << "\tno GPU devices in the platform with ID " << platform_id
              << "\n";
        } else {
          check_opencl_error("capabilities", e);
        }
      }
    }
    return msg.str();
  }

  /**
   * Returns the reference to the OpenCL context. The OpenCL context manages
   * objects such as the device, memory, command queue, program, and kernel
   * objects. For stan, there should only be one context, queue, device, and
   * program with multiple kernels.
   */
  inline cl::Context& context() {
    return opencl_context_base::getInstance().context_;
  }
  /**
   * Returns the reference to the active OpenCL command queue for the device.
   * One command queue will exist per device where
   * kernels are placed on the command queue and by default executed in order.
   */
  inline cl::CommandQueue& queue() {
    return opencl_context_base::getInstance().command_queue_;
  }
  /**
   * Returns a copy of the map of kernel defines
   */
  inline opencl_context_base::map_base_opts base_opts() {
    return opencl_context_base::getInstance().base_opts_;
  }
  /**
   * Returns the maximum thread block size defined by
   * CL_DEVICE_MAX_WORK_GROUP_SIZE for the device in the context. This is the
   * maximum product of thread block dimensions for a particular device. IE a
   * max workgoup of 256 would allow thread blocks of sizes (16,16), (128,2),
   * (8, 32), etc.
   */
  inline int max_thread_block_size() {
    return opencl_context_base::getInstance().max_thread_block_size_;
  }

  /**
   * Returns a vector containing the OpenCL device used to create the context
   */
  inline std::vector<cl::Device> device() {
    return {opencl_context_base::getInstance().device_};
  }

  /**
   * Returns a vector containing the OpenCL platform used to create the context
   */
  inline std::vector<cl::Platform> platform() {
    return {opencl_context_base::getInstance().platform_};
  }
};
static opencl_context opencl_context;
}  // namespace math
}  // namespace stan

#endif
#endif<|MERGE_RESOLUTION|>--- conflicted
+++ resolved
@@ -111,109 +111,6 @@
     }
   }
 
-<<<<<<< HEAD
-  /**
-   * Initializes the <code> kernel_info </code> where each kernel is mapped to
-   * a logical flag to mark if the kernel was already compiled,
-   * the name of the kernel group, and the OpenCL kernel sources.
-   */
-  inline void init_kernel_groups() {
-    const char* copy_matrix_kernel =
-#include <stan/math/gpu/kernels/copy_matrix_kernel.cl>
-        ;  // NOLINT
-    const char* transpose_matrix_kernel =
-#include <stan/math/gpu/kernels/transpose_matrix_kernel.cl>
-        ;  // NOLINT
-    const char* zeros_matrix_kernel =
-#include <stan/math/gpu/kernels/zeros_matrix_kernel.cl>
-        ;  // NOLINT
-    const char* identity_matrix_kernel =
-#include <stan/math/gpu/kernels/identity_matrix_kernel.cl>
-        ;  // NOLINT
-    const char* copy_triangular_matrix_kernel =
-#include <stan/math/gpu/kernels/copy_triangular_matrix_kernel.cl>
-        ;  // NOLINT
-    const char* copy_triangular_transposed_matrix_kernel =
-#include <stan/math/gpu/kernels/triangular_transpose_kernel.cl>
-        ;  // NOLINT
-    const char* copy_submatrix_kernel =
-#include <stan/math/gpu/kernels/sub_block_kernel.cl>
-        ;  // NOLINT
-    const char* check_nan_kernel =
-#include <stan/math/gpu/kernels/check_nan_kernel.cl>
-        ;  // NOLINT
-    const char* check_diagonal_zeros_kernel =
-#include <stan/math/gpu/kernels/check_diagonal_zeros_kernel.cl>
-        ;  // NOLINT
-    const char* check_symmetric_kernel =
-#include <stan/math/gpu/kernels/check_symmetric_kernel.cl>
-        ;  // NOLINT
-    const char* subtract_symmetric_kernel =
-#include <stan/math/gpu/kernels/subtract_matrix_kernel.cl>
-        ;  // NOLINT
-    const char* add_symmetric_kernel =
-#include <stan/math/gpu/kernels/add_matrix_kernel.cl>
-        ;  // NOLINT
-    const char* scalar_mul_diagonal_kernel =
-#include <stan/math/gpu/kernels/scalar_mul_diagonal_kernel.cl>
-        ;  // NOLINT
-    const char* scalar_mul_kernel =
-#include <stan/math/gpu/kernels/scalar_mul_kernel.cl>
-        ;  // NOLINT
-    const char* matrix_multiply_kernel =
-#include <stan/math/gpu/kernels/matrix_multiply_kernel.cl>
-        ;  // NOLINT
-    const char* lower_tri_inverse_step1_kernel =
-#include <stan/math/gpu/kernels/lower_tri_inverse_step1_kernel.cl>
-        ;  // NOLINT
-    const char* lower_tri_inverse_step2_kernel =
-#include <stan/math/gpu/kernels/lower_tri_inverse_step2_kernel.cl>
-        ;  // NOLINT
-    const char* lower_tri_inverse_step3_kernel =
-#include <stan/math/gpu/kernels/lower_tri_inverse_step3_kernel.cl>
-        ;  // NOLINT
-    const char* multiply_self_transpose_kernel =
-#include <stan/math/gpu/kernels/multiply_self_transpose_kernel.cl>
-        ;  // NOLINT
-    kernel_info["dummy"] = {
-        false, "timing", "__kernel void dummy(__global const int* foo) { };"};
-    kernel_info["dummy2"] = {
-        false, "timing", "__kernel void dummy2(__global const int* foo) { };"};
-    kernel_info["copy"] = {false, "basic_matrix", copy_matrix_kernel};
-    kernel_info["transpose"] = {false, "basic_matrix", transpose_matrix_kernel};
-    kernel_info["zeros"] = {false, "basic_matrix", zeros_matrix_kernel};
-    kernel_info["identity"] = {false, "basic_matrix", identity_matrix_kernel};
-    kernel_info["copy_triangular"]
-        = {false, "basic_matrix", copy_triangular_matrix_kernel};
-    kernel_info["copy_triangular_transposed"]
-        = {false, "basic_matrix", copy_triangular_transposed_matrix_kernel};
-    kernel_info["copy_submatrix"]
-        = {false, "basic_matrix", copy_submatrix_kernel};
-    kernel_info["add"] = {false, "basic_matrix", add_symmetric_kernel};
-    kernel_info["subtract"]
-        = {false, "basic_matrix", subtract_symmetric_kernel};
-    kernel_info["is_nan"] = {false, "check", check_nan_kernel};
-    kernel_info["is_zero_on_diagonal"]
-        = {false, "check", check_diagonal_zeros_kernel};
-    kernel_info["is_symmetric"] = {false, "check", check_symmetric_kernel};
-    kernel_info["scalar_mul_diagonal"]
-        = {false, "multiply", scalar_mul_diagonal_kernel};
-    kernel_info["scalar_mul"]
-        = {false, "multiply", scalar_mul_kernel};
-    kernel_info["multiply_self_transpose"]
-        = {false, "multiply", multiply_self_transpose_kernel};
-    kernel_info["matrix_multiply"]
-        = {false, "multiply", matrix_multiply_kernel};
-    kernel_info["lower_tri_inverse_step1"]
-        = {false, "inverse", lower_tri_inverse_step1_kernel};
-    kernel_info["lower_tri_inverse_step2"]
-        = {false, "inverse", lower_tri_inverse_step2_kernel};
-    kernel_info["lower_tri_inverse_step3"]
-        = {false, "inverse", lower_tri_inverse_step3_kernel};
-  }
-
-=======
->>>>>>> 104b222f
  protected:
   cl::Context context_;  // Manages the the device, queue, platform, memory,etc.
   cl::CommandQueue command_queue_;       // job queue for device, one per device
