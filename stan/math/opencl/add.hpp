#ifndef STAN_MATH_OPENCL_ADD_HPP
#define STAN_MATH_OPENCL_ADD_HPP
#ifdef STAN_OPENCL
#include <stan/math/opencl/matrix_cl.hpp>
#include <stan/math/opencl/err/check_matching_dims.hpp>
<<<<<<< HEAD
#include <stan/math/opencl/kernels/add.hpp>
=======
#include <stan/math/prim/meta.hpp>

>>>>>>> 6d5e51b8
#include <CL/cl.hpp>

namespace stan {
namespace math {

/**
 * Matrix addition on the OpenCL device
 *
 * @param A first matrix
 * @param B second matrix
 *
 * @return sum of A and B
 *
 * @throw <code>std::invalid_argument</code> if the
 * input matrices do not have matching dimensions
 *
 */
template <typename T1, typename T2, typename = enable_if_all_arithmetic<T1, T2>>
inline matrix_cl<return_type_t<T1, T2>> add(const matrix_cl<T1>& A,
                                            const matrix_cl<T2>& B) {
  check_matching_dims("add", "A", A, "B", B);
  matrix_cl<return_type_t<T1, T2>> C(A.rows(), A.cols());
  if (C.size() == 0) {
    return C;
  }
  try {
    opencl_kernels::add(cl::NDRange(A.rows(), A.cols()), C, A, B, A.rows(),
                        A.cols());
  } catch (const cl::Error& e) {
    check_opencl_error("add", e);
  }
  return C;
}

/**
 * Matrix addition on the OpenCL device
 *
 * @param A first matrix
 * @param B second matrix
 *
 * @return sum of A and B
 *
 * @throw <code>std::invalid_argument</code> if the
 * input matrices do not have matching dimensions
 *
 */
template <typename T1, typename T2, typename = enable_if_arithmetic<T1>,
          typename = enable_if_arithmetic<T2>>
inline auto operator+(const matrix_cl<T1>& A, const matrix_cl<T2>& B) {
  return add(A, B);
}
}  // namespace math
}  // namespace stan

#endif
#endif<|MERGE_RESOLUTION|>--- conflicted
+++ resolved
@@ -3,12 +3,9 @@
 #ifdef STAN_OPENCL
 #include <stan/math/opencl/matrix_cl.hpp>
 #include <stan/math/opencl/err/check_matching_dims.hpp>
-<<<<<<< HEAD
 #include <stan/math/opencl/kernels/add.hpp>
-=======
 #include <stan/math/prim/meta.hpp>
 
->>>>>>> 6d5e51b8
 #include <CL/cl.hpp>
 
 namespace stan {
@@ -55,8 +52,7 @@
  * input matrices do not have matching dimensions
  *
  */
-template <typename T1, typename T2, typename = enable_if_arithmetic<T1>,
-          typename = enable_if_arithmetic<T2>>
+template <typename T1, typename T2, typename = enable_if_all_arithmetic<T1, T2>>
 inline auto operator+(const matrix_cl<T1>& A, const matrix_cl<T2>& B) {
   return add(A, B);
 }
