--- conflicted
+++ resolved
@@ -52,11 +52,7 @@
      */
     cl::Event copy_event;
     const cl::CommandQueue& queue = opencl_context.queue();
-<<<<<<< HEAD
-    queue.enqueueWriteBuffer(dst.buffer(), opencl_context.in_order(), 0,
-=======
     queue.enqueueWriteBuffer(dst.buffer(), opencl_context.write_in_order(), 0,
->>>>>>> b0f5a06c
                              sizeof(T) * dst.size(), src.data(),
                              &dst.write_events(), &copy_event);
     dst.add_write_event(copy_event);
@@ -92,11 +88,7 @@
      */
     cl::Event copy_event;
     const cl::CommandQueue queue = opencl_context.queue();
-<<<<<<< HEAD
-    queue.enqueueReadBuffer(src.buffer(), opencl_context.in_order(), 0,
-=======
     queue.enqueueReadBuffer(src.buffer(), opencl_context.read_in_order(), 0,
->>>>>>> b0f5a06c
                             sizeof(T) * dst.size(), dst.data(),
                             &src.write_events(), &copy_event);
     copy_event.wait();
@@ -132,11 +124,7 @@
     const std::vector<cl::Event> mat_events
         = vec_concat(packed.read_write_events(), src.write_events());
     cl::Event copy_event;
-<<<<<<< HEAD
-    queue.enqueueReadBuffer(packed.buffer(), opencl_context.in_order(), 0,
-=======
     queue.enqueueReadBuffer(packed.buffer(), opencl_context.read_in_order(), 0,
->>>>>>> b0f5a06c
                             sizeof(T) * packed_size, dst.data(), &mat_events,
                             &copy_event);
     copy_event.wait();
@@ -174,13 +162,8 @@
     matrix_cl<T> packed(packed_size, 1);
     cl::Event packed_event;
     const cl::CommandQueue queue = opencl_context.queue();
-<<<<<<< HEAD
-    queue.enqueueWriteBuffer(packed.buffer(), opencl_context.in_order(), 0,
-                             sizeof(T) * packed_size, src.data(), nullptr,
-=======
     queue.enqueueWriteBuffer(packed.buffer(), opencl_context.write_in_order(),
                              0, sizeof(T) * packed_size, src.data(), nullptr,
->>>>>>> b0f5a06c
                              &packed_event);
     packed.add_write_event(packed_event);
     stan::math::opencl_kernels::unpack(cl::NDRange(dst.rows(), dst.rows()), dst,
@@ -244,11 +227,7 @@
   try {
     cl::Event copy_event;
     const cl::CommandQueue queue = opencl_context.queue();
-<<<<<<< HEAD
-    queue.enqueueReadBuffer(src.buffer(), opencl_context.in_order(), 0,
-=======
     queue.enqueueReadBuffer(src.buffer(), opencl_context.read_in_order(), 0,
->>>>>>> b0f5a06c
                             sizeof(T), &dst, &src.write_events(), &copy_event);
     copy_event.wait();
     src.clear_write_events();
@@ -274,11 +253,7 @@
   try {
     cl::Event copy_event;
     const cl::CommandQueue queue = opencl_context.queue();
-<<<<<<< HEAD
-    queue.enqueueWriteBuffer(dst.buffer(), opencl_context.in_order(), 0,
-=======
     queue.enqueueWriteBuffer(dst.buffer(), opencl_context.write_in_order(), 0,
->>>>>>> b0f5a06c
                              sizeof(T), &src, &dst.write_events(), &copy_event);
     dst.add_write_event(copy_event);
   } catch (const cl::Error& e) {
