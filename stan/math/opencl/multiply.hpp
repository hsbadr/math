--- conflicted
+++ resolved
@@ -5,14 +5,9 @@
 #include <stan/math/opencl/err/check_opencl.hpp>
 #include <stan/math/opencl/kernels/scalar_mul.hpp>
 #include <stan/math/opencl/kernels/matrix_multiply.hpp>
-<<<<<<< HEAD
-
+#include <stan/math/opencl/kernels/add.hpp>
 #include <stan/math/opencl/sub_block.hpp>
 #include <stan/math/opencl/zeros.hpp>
-
-=======
-#include <stan/math/opencl/kernels/add.hpp>
->>>>>>> 66220788
 #include <Eigen/Dense>
 
 namespace stan {
@@ -86,28 +81,19 @@
     split = 1;
   }
   try {
-<<<<<<< HEAD
-    opencl_kernels::matrix_multiply(cl::NDRange(Mpad, Npad / wpt),
-                                    cl::NDRange(local, local / wpt), A, B, temp,
-                                    A.rows(), B.cols(), B.rows(),
-                                    triangular_view_A, triangular_view_B);
-=======
     if (split <= 1) {
       opencl_kernels::matrix_multiply(
-          cl::NDRange(Mpad, Npad / wpt), cl::NDRange(local, local / wpt),
-          A.buffer(), B.buffer(), temp.buffer(), A.rows(), B.cols(), B.rows(),
-          triangular_view_A, triangular_view_B);
+          cl::NDRange(Mpad, Npad / wpt), cl::NDRange(local, local / wpt), A, B,
+          temp, A.rows(), B.cols(), B.rows(), triangular_view_A,
+          triangular_view_B);
     } else {
       matrix_cl tempSplit(A.rows(), B.cols() * split);
-      opencl_kernels::matrix_multiply(
-          cl::NDRange(Mpad, Npad / wpt, split),
-          cl::NDRange(local, local / wpt, 1), A.buffer(), B.buffer(),
-          tempSplit.buffer(), A.rows(), B.cols(), B.rows(), triangular_view_A,
-          triangular_view_B);
-      opencl_kernels::add_batch(cl::NDRange(A.rows(), B.cols()), temp.buffer(),
-                                tempSplit.buffer(), A.rows(), B.cols(), split);
+      opencl_kernels::matrix_multiply(cl::NDRange(Mpad, Npad / wpt, split),
+          cl::NDRange(local, local / wpt, 1), A, B, tempSplit, A.rows(),
+          B.cols(), B.rows(), triangular_view_A, triangular_view_B);
+      opencl_kernels::add_batch(cl::NDRange(A.rows(), B.cols()), temp,
+       tempSplit, A.rows(), B.cols(), split);
     }
->>>>>>> 66220788
   } catch (cl::Error& e) {
     check_opencl_error("multiply", e);
   }
