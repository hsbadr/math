--- conflicted
+++ resolved
@@ -101,93 +101,6 @@
   return temp;
 }
 }  // namespace opencl
-<<<<<<< HEAD
-
-/** \ingroup opencl
- * Multiplies the specified matrix on the OpenCL device
- * with the specified scalar.
- *
- * @param A matrix
- * @param scalar scalar
- * @return matrix multipled with scalar
- */
-template <typename T1, typename T2, typename = require_all_arithmetic_t<T1, T2>>
-inline matrix_cl<return_type_t<T1, T2>> multiply(const matrix_cl<T1>& A,
-                                                 const T2 scalar) {
-  matrix_cl<return_type_t<T1, T2>> temp(A.rows(), A.cols(), A.view());
-  if (A.size() == 0) {
-    return temp;
-  }
-  try {
-    opencl_kernels::scalar_mul(cl::NDRange(A.rows(), A.cols()), temp, A, scalar,
-                               A.rows(), A.cols(), A.view());
-  } catch (const cl::Error& e) {
-    check_opencl_error("multiply scalar", e);
-  }
-  return temp;
-}
-
-/** \ingroup opencl
- * Multiplies the specified matrix on the OpenCL device
- * with the specified scalar.
- *
- * @param scalar scalar
- * @param A matrix
- * @return matrix multipled with scalar
- */
-template <typename T1, typename T2, typename = require_all_arithmetic_t<T1, T2>>
-inline matrix_cl<return_type_t<T1, T2>> multiply(const T1 scalar,
-                                                 const matrix_cl<T2>& A) {
-  return multiply(A, scalar);
-}
-
-/** \ingroup opencl
- * Computes the product of the specified matrices.
- *
- * Computes the matrix multiplication C[M, K] = A[M, N] x B[N, K]
- *
- * @param A first matrix
- * @param B second matrix
- * @return the product of the first and second matrix
- *
- * @throw <code>std::invalid_argument</code> if the
- *   number of columns in A and rows in B do not match
- */
-template <typename T1, typename T2, typename = require_all_arithmetic_t<T1, T2>>
-inline matrix_cl<return_type_t<T1, T2>> multiply(const matrix_cl<T1>& A,
-                                                 const matrix_cl<T2>& B) {
-  return opencl::multiply(A, B);
-}
-
-/** \ingroup opencl
- * Templated product operator for OpenCL matrices.
- *
- * Computes the matrix multiplication C[M, K] = A[M, N] x B[N, K].
- *
- * @param A A matrix or scalar
- * @param B A matrix or scalar
- * @return the product of the first and second arguments
- *
- * @throw <code>std::invalid_argument</code> if the
- *   number of columns in A and rows in B do not match
- */
-template <typename T1, typename T2, typename = require_all_arithmetic_t<T1, T2>>
-inline matrix_cl<return_type_t<T1, T2>> operator*(const matrix_cl<T1>& A,
-                                                  const matrix_cl<T2>& B) {
-  return opencl::multiply(A, B);
-}
-template <typename T1, typename T2, typename = require_all_arithmetic_t<T1, T2>>
-inline matrix_cl<return_type_t<T1, T2>> operator*(const matrix_cl<T1>& B,
-                                                  const T2 scalar) {
-  return multiply(B, scalar);
-}
-template <typename T1, typename T2, typename = require_all_arithmetic_t<T1, T2>>
-inline matrix_cl<return_type_t<T1, T2>> operator*(const T1 scalar,
-                                                  const matrix_cl<T2>& B) {
-  return multiply(scalar, B);
-}
-=======
->>>>>>> e27e1cff
 }  // namespace math
 }  // namespace stan
 #endif
