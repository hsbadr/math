#ifndef STAN_MATH_OPENCL_OPENCL_CONTEXT_HPP
#define STAN_MATH_OPENCL_OPENCL_CONTEXT_HPP
#ifdef STAN_OPENCL
#define __CL_ENABLE_EXCEPTIONS

#define DEVICE_FILTER CL_DEVICE_TYPE_ALL
#ifndef OPENCL_DEVICE_ID
#error OPENCL_DEVICE_ID_NOT_SET
#endif
#ifndef OPENCL_PLATFORM_ID
#error OPENCL_PLATFORM_ID_NOT_SET
#endif

#include <stan/math/prim/arr/err/check_opencl.hpp>
#include <stan/math/opencl/constants.hpp>
#include <stan/math/prim/scal/err/system_error.hpp>

#include <CL/cl.hpp>
#include <string>
#include <iostream>
#include <fstream>
#include <map>
#include <vector>
#include <cmath>
#include <cerrno>
/**
 *  @file stan/math/opencl/opencl_context.hpp
 *  @brief Initialization for OpenCL:
 *    1. create context
 *    2. Find OpenCL platforms and devices available
 *    3. set up command queue
 *    4. set architecture dependent kernel parameters
 */
namespace stan {
namespace math {
namespace opencl {
/**
 * A helper function to convert an array to a cl::size_t<N>.
 * This implementation throws because cl::size_t<N> for N!=3
 * should throw.
 *
 * @param values the input array to be converted
 * @return the cl::size_t<N> converted from the input array
 */
template <int N>
inline cl::size_t<N> to_size_t(const size_t (&values)[N]) {
  throw std::domain_error("cl::size_t<N> is not supported for N != 3");
}

/**
 * A template specialization of the helper function
 * to convert an array to a cl::size_t<3>.
 *
 * @param values the input array to be converted
 * @return the cl::size_t<3> converted from the input array
 */
template <>
inline cl::size_t<3> to_size_t(const size_t (&values)[3]) {
  cl::size_t<3> s;
  for (size_t i = 0; i < 3; i++)
    s[i] = values[i];
  return s;
}
}  // namespace opencl
/**
 * The <code>opencl_context_base</code> class represents an OpenCL context
 * in the standard Meyers singleton design pattern.
 *
 * See the OpenCL specification glossary for a list of terms:
 * https://www.khronos.org/registry/OpenCL/specs/opencl-1.2.pdf.
 * The context includes the set of devices available on the host, command
 * queues, manages kernels.
 *
 * This is designed so there's only one instance running on the host.
 *
 * Some design decisions that may need to be addressed later:
 * - we are assuming a single OpenCL platform. We may want to run on multiple
 * platforms simulatenously
 * - we are assuming a single OpenCL device. We may want to run on multiple
 * devices simulatenously
 */
class opencl_context_base {
  friend class opencl_context;

 private:
  /**
   * Construct the opencl_context by initializing the
   * OpenCL context, devices, command queues, and kernel
   * groups.
   *
   * This constructor does the following:
   * 1. Gets the available platforms and selects the platform
   *  with id OPENCL_PLATFORM_ID.
   * 2. Gets the available devices and selects the device with id
   *  OPENCL_DEVICE_ID.
   * 3. Creates the OpenCL context with the device.
   * 4. Creates the OpenCL command queue for the selected device.
   * 5. Sets OpenCL device dependent kernel parameters
   * @throw std::system_error if an OpenCL error occurs.
   */
  opencl_context_base() {
    try {
      // platform
      cl::Platform::get(&platforms_);
      if (OPENCL_PLATFORM_ID >= platforms_.size()) {
        system_error("OpenCL Initialization", "[Platform]", -1,
                     "CL_INVALID_PLATFORM");
      }
      platform_ = platforms_[OPENCL_PLATFORM_ID];
      platform_name_ = platform_.getInfo<CL_PLATFORM_NAME>();
      platform_.getDevices(DEVICE_FILTER, &devices_);
      if (devices_.size() == 0) {
        system_error("OpenCL Initialization", "[Device]", -1,
                     "CL_DEVICE_NOT_FOUND");
      }
      if (OPENCL_DEVICE_ID >= devices_.size()) {
        system_error("OpenCL Initialization", "[Device]", -1,
                     "CL_INVALID_DEVICE");
      }
      device_ = devices_[OPENCL_DEVICE_ID];
      // context and queue
      context_ = cl::Context(device_);
      command_queue_ = cl::CommandQueue(context_, device_,
                                        CL_QUEUE_PROFILING_ENABLE, nullptr);
      device_.getInfo<size_t>(CL_DEVICE_MAX_WORK_GROUP_SIZE,
                              &max_thread_block_size_);
      int thread_block_size_sqrt
          = static_cast<int>(sqrt(static_cast<double>(max_thread_block_size_)));
      // Does a compile time check of the maximum allowed
      // dimension of a square thread block size
      // WG size of (32,32) works on all recent GPUs but would fail on some
      // older integrated GPUs or CPUs
      if (thread_block_size_sqrt < base_opts_["THREAD_BLOCK_SIZE"]) {
        base_opts_["THREAD_BLOCK_SIZE"] = thread_block_size_sqrt;
        base_opts_["WORK_PER_THREAD"] = 1;
      }
      if (max_thread_block_size_ < base_opts_["LOCAL_SIZE_"]) {
        // must be a power of base_opts_["REDUCTION_STEP_SIZE"]
        const int p = std::log(max_thread_block_size_)
                      / std::log(base_opts_["REDUCTION_STEP_SIZE"]);
        base_opts_["LOCAL_SIZE_"]
            = std::pow(base_opts_["REDUCTION_STEP_SIZE"], p);
      }
      // Thread block size for the Cholesky
      // TODO(Steve): This should be tuned in a higher part of the stan language
      if (max_thread_block_size_ >= 256) {
        tuning_opts_.cholesky_min_L11_size = 256;
      } else {
        tuning_opts_.cholesky_min_L11_size = max_thread_block_size_;
      }
    } catch (const cl::Error& e) {
      check_opencl_error("opencl_context", e);
    }
  }

 protected:
  cl::Context context_;  // Manages the the device, queue, platform, memory,etc.
  cl::CommandQueue command_queue_;       // job queue for device, one per device
  std::vector<cl::Platform> platforms_;  // Vector of available platforms
  cl::Platform platform_;                // The platform for compiling kernels
  std::string platform_name_;  // The platform such as NVIDIA OpenCL or AMD SDK
  std::vector<cl::Device> devices_;  // All available OpenCL devices
  cl::Device device_;                // The selected OpenCL device
  std::string device_name_;          // The name of OpenCL device
  size_t max_thread_block_size_;  // The maximum size of a block of workers on
                                  // the device

  // Holds Default parameter values for each Kernel.
  typedef std::map<const char*, int> map_base_opts;
  map_base_opts base_opts_
      = {{"LOWER", static_cast<int>(TriangularViewCL::Lower)},
         {"UPPER", static_cast<int>(TriangularViewCL::Upper)},
         {"ENTIRE", static_cast<int>(TriangularViewCL::Entire)},
         {"UPPER_TO_LOWER", static_cast<int>(TriangularMapCL::UpperToLower)},
         {"LOWER_TO_UPPER", static_cast<int>(TriangularMapCL::LowerToUpper)},
         {"THREAD_BLOCK_SIZE", 32},
         {"WORK_PER_THREAD", 8},
         {"REDUCTION_STEP_SIZE", 4},
         {"LOCAL_SIZE_", 64}};
  // TODO(Steve): Make these tunable during warmup
  struct tuning_struct {
    // Used in math/opencl/cholesky_decompose
    int cholesky_min_L11_size = 256;
    int cholesky_partition = 4;
    int cholesky_size_worth_transfer = 1250;
    // Used in math/rev/mat/fun/cholesky_decompose
    int cholesky_rev_min_block_size = 512;
    int cholesky_rev_block_partition = 8;
<<<<<<< HEAD
    // used in math/prim/mat/fun/mdivide_left_tri
    // and math/rev/mat/fun/mdivide_left_tri
    int lower_tri_inverse_size_worth_transfer = 100;
=======
    // used in math/opencl/multiply
    int multiply_split_upper_limit = 2000000;
>>>>>>> 2df4ad7d
  } tuning_opts_;

  static opencl_context_base& getInstance() {
    static opencl_context_base instance_;
    return instance_;
  }

  opencl_context_base(opencl_context_base const&) = delete;
  void operator=(opencl_context_base const&) = delete;
};

/**
 * The API to access the methods and values in opencl_context_base
 */
class opencl_context {
 public:
  opencl_context() = default;

  /**
   * Returns the description of the OpenCL platform and device that is used.
   * Devices will be an OpenCL and Platforms are a specific OpenCL implimenation
   * such as AMD SDK's or Nvidia's OpenCL implimentation.
   */
  inline std::string description() const {
    std::ostringstream msg;

    msg << "Platform ID: " << OPENCL_DEVICE_ID << "\n";
    msg << "Platform Name: "
        << opencl_context_base::getInstance()
               .platform_.getInfo<CL_PLATFORM_NAME>()
        << "\n";
    msg << "Platform Vendor: "
        << opencl_context_base::getInstance()
               .platform_.getInfo<CL_PLATFORM_VENDOR>()
        << "\n";
    msg << "\tDevice " << OPENCL_DEVICE_ID << ": "
        << "\n";
    msg << "\t\tDevice Name: "
        << opencl_context_base::getInstance().device_.getInfo<CL_DEVICE_NAME>()
        << "\n";
    msg << "\t\tDevice Type: "
        << opencl_context_base::getInstance().device_.getInfo<CL_DEVICE_TYPE>()
        << "\n";
    msg << "\t\tDevice Vendor: "
        << opencl_context_base::getInstance()
               .device_.getInfo<CL_DEVICE_VENDOR>()
        << "\n";
    msg << "\t\tDevice Max Compute Units: "
        << opencl_context_base::getInstance()
               .device_.getInfo<CL_DEVICE_MAX_COMPUTE_UNITS>()
        << "\n";
    msg << "\t\tDevice Global Memory: "
        << opencl_context_base::getInstance()
               .device_.getInfo<CL_DEVICE_GLOBAL_MEM_SIZE>()
        << "\n";
    msg << "\t\tDevice Max Clock Frequency: "
        << opencl_context_base::getInstance()
               .device_.getInfo<CL_DEVICE_MAX_CLOCK_FREQUENCY>()
        << "\n";
    msg << "\t\tDevice Max Allocateable Memory: "
        << opencl_context_base::getInstance()
               .device_.getInfo<CL_DEVICE_MAX_MEM_ALLOC_SIZE>()
        << "\n";
    msg << "\t\tDevice Local Memory: "
        << opencl_context_base::getInstance()
               .device_.getInfo<CL_DEVICE_LOCAL_MEM_SIZE>()
        << "\n";
    msg << "\t\tDevice Available: "
        << opencl_context_base::getInstance()
               .device_.getInfo<CL_DEVICE_AVAILABLE>()
        << "\n";
    return msg.str();
  }

  /**
   * Returns the description of the OpenCL platforms and devices that
   * are available. Devices will be an OpenCL and Platforms are a specific
   * OpenCL implimenation such as AMD SDK's or Nvidia's OpenCL implimentation.
   */
  inline std::string capabilities() const {
    std::vector<cl::Platform> all_platforms;
    cl::Platform::get(&all_platforms);
    std::ostringstream msg;
    int platform_id = 0;
    int device_id = 0;

    msg << "Number of Platforms: " << all_platforms.size() << "\n";
    for (auto plat_iter : all_platforms) {
      cl::Platform platform(plat_iter);

      msg << "Platform ID: " << platform_id++ << "\n";
      msg << "Platform Name: " << platform.getInfo<CL_PLATFORM_NAME>() << "\n";
      msg << "Platform Vendor: " << platform.getInfo<CL_PLATFORM_VENDOR>()
          << "\n";

      try {
        std::vector<cl::Device> all_devices;
        platform.getDevices(CL_DEVICE_TYPE_ALL, &all_devices);

        for (auto device_iter : all_devices) {
          cl::Device device(device_iter);

          msg << "\tDevice " << device_id++ << ": "
              << "\n";
          msg << "\t\tDevice Name: " << device.getInfo<CL_DEVICE_NAME>()
              << "\n";
          msg << "\t\tDevice Type: " << device.getInfo<CL_DEVICE_TYPE>()
              << "\n";
          msg << "\t\tDevice Vendor: " << device.getInfo<CL_DEVICE_VENDOR>()
              << "\n";
          msg << "\t\tDevice Max Compute Units: "
              << device.getInfo<CL_DEVICE_MAX_COMPUTE_UNITS>() << "\n";
          msg << "\t\tDevice Global Memory: "
              << device.getInfo<CL_DEVICE_GLOBAL_MEM_SIZE>() << "\n";
          msg << "\t\tDevice Max Clock Frequency: "
              << device.getInfo<CL_DEVICE_MAX_CLOCK_FREQUENCY>() << "\n";
          msg << "\t\tDevice Max Allocateable Memory: "
              << device.getInfo<CL_DEVICE_MAX_MEM_ALLOC_SIZE>() << "\n";
          msg << "\t\tDevice Local Memory: "
              << device.getInfo<CL_DEVICE_LOCAL_MEM_SIZE>() << "\n";
          msg << "\t\tDevice Available: "
              << device.getInfo<CL_DEVICE_AVAILABLE>() << "\n";
        }
      } catch (const cl::Error& e) {
        // if one of the platforms have no devices that match the device type
        // it will throw the error == -1 (DEVICE_NOT_FOUND)
        // other errors will throw a system error
        if (e.err() == -1) {
          msg << "\tno (OpenCL) devices in the platform with ID " << platform_id
              << "\n";
        } else {
          check_opencl_error("capabilities", e);
        }
      }
    }
    return msg.str();
  }

  /**
   * Returns the reference to the OpenCL context. The OpenCL context manages
   * objects such as the device, memory, command queue, program, and kernel
   * objects. For stan, there should only be one context, queue, device, and
   * program with multiple kernels.
   */
  inline cl::Context& context() {
    return opencl_context_base::getInstance().context_;
  }
  /**
   * Returns the reference to the active OpenCL command queue for the device.
   * One command queue will exist per device where
   * kernels are placed on the command queue and by default executed in order.
   */
  inline cl::CommandQueue& queue() {
    return opencl_context_base::getInstance().command_queue_;
  }
  /**
   * Returns a copy of the map of kernel defines
   */
  inline opencl_context_base::map_base_opts base_opts() {
    return opencl_context_base::getInstance().base_opts_;
  }
  /**
   * Returns the maximum thread block size defined by
   * CL_DEVICE_MAX_WORK_GROUP_SIZE for the device in the context. This is the
   * maximum product of thread block dimensions for a particular device. IE a
   * max workgoup of 256 would allow thread blocks of sizes (16,16), (128,2),
   * (8, 32), etc.
   */
  inline int max_thread_block_size() {
    return opencl_context_base::getInstance().max_thread_block_size_;
  }

  /**
   * Returns the thread block size for the Cholesky Decompositions L_11.
   */
  inline opencl_context_base::tuning_struct& tuning_opts() {
    return opencl_context_base::getInstance().tuning_opts_;
  }

  /**
   * Returns a vector containing the OpenCL device used to create the context
   */
  inline std::vector<cl::Device> device() {
    return {opencl_context_base::getInstance().device_};
  }

  /**
   * Returns a vector containing the OpenCL platform used to create the context
   */
  inline std::vector<cl::Platform> platform() {
    return {opencl_context_base::getInstance().platform_};
  }
};
static opencl_context opencl_context;
}  // namespace math
}  // namespace stan

#endif
#endif<|MERGE_RESOLUTION|>--- conflicted
+++ resolved
@@ -186,14 +186,11 @@
     // Used in math/rev/mat/fun/cholesky_decompose
     int cholesky_rev_min_block_size = 512;
     int cholesky_rev_block_partition = 8;
-<<<<<<< HEAD
+    // used in math/opencl/multiply
+    int multiply_split_upper_limit = 2000000;
     // used in math/prim/mat/fun/mdivide_left_tri
     // and math/rev/mat/fun/mdivide_left_tri
     int lower_tri_inverse_size_worth_transfer = 100;
-=======
-    // used in math/opencl/multiply
-    int multiply_split_upper_limit = 2000000;
->>>>>>> 2df4ad7d
   } tuning_opts_;
 
   static opencl_context_base& getInstance() {
