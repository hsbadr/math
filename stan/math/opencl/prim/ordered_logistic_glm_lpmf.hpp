--- conflicted
+++ resolved
@@ -83,16 +83,7 @@
   const auto& beta_val = value_of_rec(beta);
   const auto& cuts_val = value_of_rec(cuts);
 
-<<<<<<< HEAD
-  const auto& beta_val_vec = as_column_vector_or_scalar(beta_val);
-  const auto& cuts_val_vec = as_column_vector_or_scalar(cuts_val);
-
   operands_and_partials<T_beta, T_cuts> ops_partials(beta, cuts);
-=======
-  operands_and_partials<Eigen::Matrix<T_beta_scalar, Eigen::Dynamic, 1>,
-                        Eigen::Matrix<T_cuts_scalar, Eigen::Dynamic, 1>>
-      ops_partials(beta, cuts);
->>>>>>> 19f5f25b
   const int local_size
       = opencl_kernels::ordered_logistic_glm.get_option("LOCAL_SIZE_");
   const int wgs = (N_instances + local_size - 1) / local_size;
