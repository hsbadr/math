#ifndef STAN_MATH_PRIM_FUN_MDIVIDE_RIGHT_LDLT_HPP
#define STAN_MATH_PRIM_FUN_MDIVIDE_RIGHT_LDLT_HPP

#include <stan/math/prim/err.hpp>
#include <stan/math/prim/fun/Eigen.hpp>
#include <stan/math/prim/fun/LDLT_factor.hpp>
#include <stan/math/prim/fun/mdivide_left_ldlt.hpp>
#include <stan/math/prim/fun/transpose.hpp>

namespace stan {
namespace math {

/**
 * Returns the solution of the system xA=b given an LDLT_factor of A
 *
 * @tparam EigMat type of the right hand side
 * @tparam T type of matrix in the LDLT_factor
 *
 * @param A LDLT_factor
 * @param b Right hand side matrix or vector.
 * @return x = b A^-1, solution of the linear system.
 * @throws std::domain_error if rows of b don't match the size of A.
 */
template <typename EigMat, typename T,
          require_all_matrix_t<EigMat, T>* = nullptr,
          require_any_not_st_arithmetic<EigMat, T>* = nullptr>
<<<<<<< HEAD
inline auto mdivide_right_ldlt(const EigMat& b, const LDLT_factor<T>& A) {
=======
inline auto mdivide_right_ldlt(const EigMat& b, LDLT_factor<T>& A) {
>>>>>>> 76733bd9
  check_multiplicable("mdivide_right_ldlt", "b", b, "A", A.matrix());
  check_ldlt_factor("mdivide_right_ldlt", "A", A);

  return mdivide_left_ldlt(A, b.transpose()).transpose().eval();
}

/**
 * Returns the solution of the system xA=b given an LDLT_factor of A
 *
 * Overload for arithmetic types
 *
 * @tparam EigMat type of the right hand side
 * @tparam T type of matrix in the LDLT_factor
 *
 * @param A LDLT_factor
 * @param b Right hand side matrix or vector.
 * @return x = b A^-1, solution of the linear system.
 * @throws std::domain_error if rows of b don't match the size of A.
 */
template <typename EigMat, typename T,
          require_all_matrix_t<EigMat, T>* = nullptr,
          require_all_st_arithmetic<EigMat, T>* = nullptr>
inline Eigen::Matrix<double, EigMat::RowsAtCompileTime, T::ColsAtCompileTime>
<<<<<<< HEAD
mdivide_right_ldlt(const EigMat& b, const LDLT_factor<T>& A) {
=======
mdivide_right_ldlt(const EigMat& b, LDLT_factor<T>& A) {
>>>>>>> 76733bd9
  check_multiplicable("mdivide_right_ldlt", "b", b, "A", A.matrix());
  check_ldlt_factor("mdivide_right_ldlt", "A", A);

  if (A.matrix().rows() == 0) {
    return {b.rows(), 0};
  }

  return A.ldlt().solve(b.transpose()).transpose();
}

}  // namespace math
}  // namespace stan

#endif<|MERGE_RESOLUTION|>--- conflicted
+++ resolved
@@ -24,11 +24,7 @@
 template <typename EigMat, typename T,
           require_all_matrix_t<EigMat, T>* = nullptr,
           require_any_not_st_arithmetic<EigMat, T>* = nullptr>
-<<<<<<< HEAD
-inline auto mdivide_right_ldlt(const EigMat& b, const LDLT_factor<T>& A) {
-=======
 inline auto mdivide_right_ldlt(const EigMat& b, LDLT_factor<T>& A) {
->>>>>>> 76733bd9
   check_multiplicable("mdivide_right_ldlt", "b", b, "A", A.matrix());
   check_ldlt_factor("mdivide_right_ldlt", "A", A);
 
@@ -52,11 +48,7 @@
           require_all_matrix_t<EigMat, T>* = nullptr,
           require_all_st_arithmetic<EigMat, T>* = nullptr>
 inline Eigen::Matrix<double, EigMat::RowsAtCompileTime, T::ColsAtCompileTime>
-<<<<<<< HEAD
-mdivide_right_ldlt(const EigMat& b, const LDLT_factor<T>& A) {
-=======
 mdivide_right_ldlt(const EigMat& b, LDLT_factor<T>& A) {
->>>>>>> 76733bd9
   check_multiplicable("mdivide_right_ldlt", "b", b, "A", A.matrix());
   check_ldlt_factor("mdivide_right_ldlt", "A", A);
 
