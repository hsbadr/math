--- conflicted
+++ resolved
@@ -12,43 +12,13 @@
  * Returns the sample mean (i.e., average) of the coefficients
  * in the specified std vector, vector, row vector, or matrix.
  *
-<<<<<<< HEAD
- * @tparam T type of elements in the vector
- * @param v Specified vector.
- * @return Sample mean of vector coefficients.
- * @throws std::domain_error if the size of the vector is less
- * than 1.
- */
-template <typename StdVec, require_std_vector_t<StdVec>* = nullptr>
-inline value_type_t<StdVec> mean(StdVec&& v) {
-  using vec_value = value_type_t<StdVec>;
-  check_nonzero_size("mean", "v", v);
-  Eigen::Map<const Eigen::Matrix<vec_value, Eigen::Dynamic, 1>> m(&v[0],
-                                                                  v.size());
-  return m.mean();
-}
-
-/**
- * Returns the sample mean (i.e., average) of the coefficients
- * in the specified vector, row vector, or matrix.
- *
- * @tparam T type of elements in the matrix
- * @tparam R number of rows, can be Eigen::Dynamic
- * @tparam C number of columns, can be Eigen::Dynamic
-=======
  * @tparam T type of the matrix
->>>>>>> fdf7f70d
  *
  * @param m Specified std vector, vector, row vector, or matrix.
  * @return Sample mean of container coefficients.
  */
-<<<<<<< HEAD
-template <typename EigMat, require_eigen_t<EigMat>* = nullptr>
-inline value_type_t<EigMat> mean(EigMat&& m) {
-=======
 template <typename T, require_container_t<T>* = nullptr>
 inline return_type_t<T> mean(const T& m) {
->>>>>>> fdf7f70d
   check_nonzero_size("mean", "m", m);
   return apply_vector_unary<T>::reduce(m,
                                        [](const auto& a) { return a.mean(); });
