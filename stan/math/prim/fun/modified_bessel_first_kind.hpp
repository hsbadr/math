#ifndef STAN_MATH_PRIM_FUN_MODIFIED_BESSEL_FIRST_KIND_HPP
#define STAN_MATH_PRIM_FUN_MODIFIED_BESSEL_FIRST_KIND_HPP

#include <stan/math/prim/meta.hpp>
#include <stan/math/prim/err.hpp>
#include <boost/math/special_functions/bessel.hpp>

namespace stan {
namespace math {

/**
 *
   \f[
   \mbox{modified\_bessel\_first\_kind}(v, z) =
   \begin{cases}
     I_v(z) & \mbox{if } -\infty\leq z \leq \infty \\[6pt]
     \textrm{error} & \mbox{if } z = \textrm{NaN}
   \end{cases}
   \f]

   \f[
   \frac{\partial\, \mbox{modified\_bessel\_first\_kind}(v, z)}{\partial z} =
   \begin{cases}
     \frac{\partial\, I_v(z)}{\partial z} & \mbox{if } -\infty\leq z\leq \infty
 \\[6pt] \textrm{error} & \mbox{if } z = \textrm{NaN} \end{cases} \f]

   \f[
     {I_v}(z) = \left(\frac{1}{2}z\right)^v\sum_{k=0}^\infty
 \frac{\left(\frac{1}{4}z^2\right)^k}{k!\Gamma(v+k+1)} \f]

   \f[
   \frac{\partial \, I_v(z)}{\partial z} = I_{v-1}(z)-\frac{v}{z}I_v(z)
   \f]
 *
 */
template <typename T2>
inline T2 modified_bessel_first_kind(int v, const T2 z) {
  check_not_nan("modified_bessel_first_kind", "z", z);

  return boost::math::cyl_bessel_i(v, z);
}

<<<<<<< HEAD
/**
 * This function exists because when z is of type integer,
 * cyl_bessel_i(v, z) returns an integer. This
 * results in overflow when the function value is large.
 */
=======
>>>>>>> f24720ca
inline double modified_bessel_first_kind(int v, int z) {
  check_not_nan("modified_bessel_first_kind", "z", z);

  return boost::math::cyl_bessel_i(v, double(z));
}

}  // namespace math
}  // namespace stan

#endif<|MERGE_RESOLUTION|>--- conflicted
+++ resolved
@@ -40,14 +40,11 @@
   return boost::math::cyl_bessel_i(v, z);
 }
 
-<<<<<<< HEAD
 /**
  * This function exists because when z is of type integer,
  * cyl_bessel_i(v, z) returns an integer. This
  * results in overflow when the function value is large.
  */
-=======
->>>>>>> f24720ca
 inline double modified_bessel_first_kind(int v, int z) {
   check_not_nan("modified_bessel_first_kind", "z", z);
 
