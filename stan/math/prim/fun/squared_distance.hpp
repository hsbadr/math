#ifndef STAN_MATH_PRIM_FUN_SQUARED_DISTANCE_HPP
#define STAN_MATH_PRIM_FUN_SQUARED_DISTANCE_HPP

#include <stan/math/prim/meta.hpp>
#include <stan/math/prim/err.hpp>
#include <stan/math/prim/fun/Eigen.hpp>
#include <stan/math/prim/fun/square.hpp>

namespace stan {
namespace math {

/**
 * Returns the squared distance.
 *
<<<<<<< HEAD
 * @tparam Scal1 Type of the first scalar.
 * @tparam Scal2 Type of the second scalar.
 * @param x1 First scalar.
 * @param x2 Second scalar.
 * @return Squared distance between scalars
 * @throw std::domain_error Any scalar is not finite.
=======
 * @param x1 First vector.
 * @param x2 Second vector.
 * @return Square of distance between vectors.
 * @throw std::domain_error If the vectors are not the same
 * size or if they are both not vector dimensioned.
>>>>>>> 0180f28f
 */
template <typename Scal1, typename Scal2,
          require_all_stan_scalar_t<Scal1, Scal2>* = nullptr,
          require_all_not_var_t<Scal1, Scal2>* = nullptr>
inline return_type_t<Scal1, Scal2> squared_distance(const Scal1& x1, const Scal2& x2) {
  check_finite("squared_distance", "x1", x1);
  check_finite("squared_distance", "x2", x2);
  return square(x1 - x2);
}

/**
 * Returns the squared distance between the specified vectors
 * of the same dimensions.
 *
 * @tparam EigVec1 type of the first vector (must be derived from \c
 * Eigen::MatrixBase and have one compile time dimension equal to 1)
 * @tparam EigVec2 type of the second vector (must be derived from \c
 * Eigen::MatrixBase and have one compile time dimension equal to 1)
 * @param v1 First vector.
 * @param v2 Second vector.
<<<<<<< HEAD
 * @return Squared distance between vectors.
=======
 * @return Square of distance between vectors.
 * @throw std::domain_error If the vectors are not the same
 * size or if they are both not vector dimensioned.
>>>>>>> 0180f28f
 */
template <typename EigVec1, typename EigVec2,
          require_all_eigen_vector_t<EigVec1, EigVec2>* = nullptr,
          require_all_not_eigen_vt<is_var, EigVec1, EigVec2>* = nullptr>
inline return_type_t<EigVec1, EigVec2> squared_distance(const EigVec1& v1, const EigVec2& v2) {
  check_matching_sizes("squared_distance", "v1", v1, "v2", v2);
<<<<<<< HEAD
  return (as_column_vector_or_scalar(v1) - as_column_vector_or_scalar(v2))
      .squaredNorm();
=======
  return (v1 - v2).squaredNorm();
}

/**
 * Returns the squared distance between the specified vectors
 * of the same dimensions.
 *
 * @tparam R1 number of rows in the first vector, can be Eigen::Dynamic
 * @tparam C1 number of columns in the first vector, can be Eigen::Dynamic
 * @tparam R2 number of rows in the second vector, can be Eigen::Dynamic
 * @tparam C2 number of columns in the second vector, can be Eigen::Dynamic
 *
 * @param v1 First vector.
 * @param v2 Second vector.
 * @return Square of distance between vectors.
 * @throw std::domain_error If the vectors are not the same
 * size or if they are both not vector dimensioned.
 */
template <int R1, int C1, int R2, int C2>
inline double squared_distance(const Eigen::Matrix<double, R1, C1>& v1,
                               const Eigen::Matrix<double, R2, C2>& v2) {
  check_vector("squared_distance", "v1", v1);
  check_vector("squared_distance", "v2", v2);
  check_matching_sizes("squared_distance", "v1", v1, "v2", v2);
  return (v1.transpose() - v2).squaredNorm();
>>>>>>> 0180f28f
}

}  // namespace math
}  // namespace stan

#endif<|MERGE_RESOLUTION|>--- conflicted
+++ resolved
@@ -12,20 +12,12 @@
 /**
  * Returns the squared distance.
  *
-<<<<<<< HEAD
  * @tparam Scal1 Type of the first scalar.
  * @tparam Scal2 Type of the second scalar.
  * @param x1 First scalar.
  * @param x2 Second scalar.
  * @return Squared distance between scalars
  * @throw std::domain_error Any scalar is not finite.
-=======
- * @param x1 First vector.
- * @param x2 Second vector.
- * @return Square of distance between vectors.
- * @throw std::domain_error If the vectors are not the same
- * size or if they are both not vector dimensioned.
->>>>>>> 0180f28f
  */
 template <typename Scal1, typename Scal2,
           require_all_stan_scalar_t<Scal1, Scal2>* = nullptr,
@@ -46,49 +38,17 @@
  * Eigen::MatrixBase and have one compile time dimension equal to 1)
  * @param v1 First vector.
  * @param v2 Second vector.
-<<<<<<< HEAD
- * @return Squared distance between vectors.
-=======
  * @return Square of distance between vectors.
  * @throw std::domain_error If the vectors are not the same
- * size or if they are both not vector dimensioned.
->>>>>>> 0180f28f
+ * size.
  */
 template <typename EigVec1, typename EigVec2,
           require_all_eigen_vector_t<EigVec1, EigVec2>* = nullptr,
           require_all_not_eigen_vt<is_var, EigVec1, EigVec2>* = nullptr>
 inline return_type_t<EigVec1, EigVec2> squared_distance(const EigVec1& v1, const EigVec2& v2) {
   check_matching_sizes("squared_distance", "v1", v1, "v2", v2);
-<<<<<<< HEAD
   return (as_column_vector_or_scalar(v1) - as_column_vector_or_scalar(v2))
       .squaredNorm();
-=======
-  return (v1 - v2).squaredNorm();
-}
-
-/**
- * Returns the squared distance between the specified vectors
- * of the same dimensions.
- *
- * @tparam R1 number of rows in the first vector, can be Eigen::Dynamic
- * @tparam C1 number of columns in the first vector, can be Eigen::Dynamic
- * @tparam R2 number of rows in the second vector, can be Eigen::Dynamic
- * @tparam C2 number of columns in the second vector, can be Eigen::Dynamic
- *
- * @param v1 First vector.
- * @param v2 Second vector.
- * @return Square of distance between vectors.
- * @throw std::domain_error If the vectors are not the same
- * size or if they are both not vector dimensioned.
- */
-template <int R1, int C1, int R2, int C2>
-inline double squared_distance(const Eigen::Matrix<double, R1, C1>& v1,
-                               const Eigen::Matrix<double, R2, C2>& v2) {
-  check_vector("squared_distance", "v1", v1);
-  check_vector("squared_distance", "v2", v2);
-  check_matching_sizes("squared_distance", "v1", v1, "v2", v2);
-  return (v1.transpose() - v2).squaredNorm();
->>>>>>> 0180f28f
 }
 
 }  // namespace math
