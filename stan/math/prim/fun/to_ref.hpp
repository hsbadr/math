--- conflicted
+++ resolved
@@ -12,17 +12,7 @@
  * @tparam T argument type
  * @param a argument
  * @return optionally evaluated argument
-<<<<<<< HEAD
- * @tparam Ref_stride Stride type (see the documentation for `Eigen::Ref`).
- * Default is same as in `Eigen::Ref`.
  */
-template <typename Ref_stride, typename T>
-inline ref_type_t<T&&, Ref_stride> to_ref(T&& a) {
-  return std::forward<T>(a);
-}
-=======
- */
->>>>>>> c2c546b1
 template <typename T>
 inline ref_type_t<T&&> to_ref(T&& a) {
   return std::forward<T>(a);
@@ -35,36 +25,20 @@
  * @param a argument
  * @return argument
  */
-<<<<<<< HEAD
-template <bool Cond, typename T,
-          require_not_t<conjunction<is_eigen<T>, is_var<value_type_t<T>>,
-                                    bool_constant<Cond>>>* = nullptr>
-=======
 template <bool Cond, typename T, std::enable_if_t<!Cond>* = nullptr>
->>>>>>> c2c546b1
 inline T to_ref_if(T&& a) {
   return std::forward<T>(a);
 }
 
 /**
-<<<<<<< HEAD
- * If the condition is true, converts Eigen argument into `Eigen::Ref`. This
- * evaluates expensive expressions.
-=======
  * If the condition is true, evaluates expensive Eigen expressions. If given
  * expression involves no calculations this is a no-op that should be optimized
  * away.
->>>>>>> c2c546b1
  * @tparam Cond condition
  * @tparam T argument type (Eigen expression)
  * @param a argument
  * @return argument converted to `Eigen::Ref`
  */
-<<<<<<< HEAD
-template <bool Cond, typename T, require_eigen_vt<is_var, T>* = nullptr,
-          std::enable_if_t<Cond>* = nullptr>
-inline ref_type_t<T&&> to_ref_if(T&& a) {
-=======
 template <bool Cond, typename T, std::enable_if_t<Cond>* = nullptr>
 inline ref_type_t<T&&> to_ref_if(T&& a) {
   return std::forward<T>(a);
@@ -80,7 +54,6 @@
  */
 template <typename T>
 inline ref_type_for_opencl_t<T&&> to_ref_for_opencl(T&& a) {
->>>>>>> c2c546b1
   return std::forward<T>(a);
 }
 
