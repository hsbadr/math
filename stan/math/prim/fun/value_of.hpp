--- conflicted
+++ resolved
@@ -41,32 +41,9 @@
 }
 
 /**
-<<<<<<< HEAD
- * Return the specified argument.
- *
- * <p>See <code>value_of(T)</code> for a polymorphic
- * implementation using static casts.
- *
- * <p>This inline pass-through no-op should be compiled away.
- *
- * @param x Specified std::vector.
- * @return Specified std::vector.
- */
-template <typename Vec, require_std_vector_vt<is_double_or_int, Vec>* = nullptr>
-inline decltype(auto) value_of(Vec&& x) {
-  return std::forward<Vec>(x);
-}
-
-/**
- * Convert a matrix of type T to a matrix of doubles.
- *
- * T must implement value_of. See
- * test/math/fwd/fun/value_of.cpp for fvar and var usage.
-=======
  * For Eigen matrices and expressions of non-arithmetic types, return an
  *expression that represents the Eigen::Matrix resulting from applying value_of
  *elementwise
->>>>>>> 5598ed1e
  *
  * @tparam EigMat type of the matrix
  *
@@ -74,31 +51,6 @@
  * @return Matrix of values
  **/
 template <typename EigMat, require_eigen_t<EigMat>* = nullptr,
-<<<<<<< HEAD
-          require_not_vt_double_or_int<EigMat>* = nullptr,
-          require_not_vt_var<EigMat>* = nullptr>
-inline auto value_of(const EigMat& M) {
-  return M.unaryExpr([](const auto& scal) { return value_of(scal); });
-}
-
-/**
- * Return the specified argument.
- *
- * <p>See <code>value_of(T)</code> for a polymorphic
- * implementation using static casts.
- *
- * <p>This inline pass-through no-op should be compiled away.
- *
- * @tparam EigMat type of the matrix
- *
- * @param x Specified matrix.
- * @return Specified matrix.
- */
-template <typename EigMat,
-          require_eigen_vt<is_double_or_int, EigMat>* = nullptr>
-inline decltype(auto) value_of(EigMat&& x) {
-  return std::forward<EigMat>(x);
-=======
           require_not_st_arithmetic<EigMat>* = nullptr>
 inline auto value_of(EigMat&& M) {
   return make_holder(
@@ -106,7 +58,6 @@
         return a.unaryExpr([](const auto& scal) { return value_of(scal); });
       },
       std::forward<EigMat>(M));
->>>>>>> 5598ed1e
 }
 
 }  // namespace math
