#ifndef STAN_MATH_PRIM_MAT_META_VALUE_TYPE_HPP
#define STAN_MATH_PRIM_MAT_META_VALUE_TYPE_HPP

#include <stan/math/prim/mat/fun/Eigen.hpp>
#include <stan/math/prim/mat/meta/is_eigen.hpp>
#include <stan/math/prim/arr/meta/value_type.hpp>
#include <type_traits>

namespace stan {
namespace math {

/**
 * Template metaprogram defining the type of values stored in an
 * Eigen matrix, vector, or row vector.
 *
 * @tparam T type of matrix.
 */
<<<<<<< HEAD
template <typename T, int R, int C>
struct value_type<Eigen::Matrix<T, R, C> > {
  using type = T;
=======
template <typename T>
struct value_type<T, std::enable_if_t<is_eigen<T>::value>> {
  using type = typename std::decay_t<T>::Scalar;
>>>>>>> 54277ffc
};

}  // namespace math

}  // namespace stan

#endif<|MERGE_RESOLUTION|>--- conflicted
+++ resolved
@@ -15,15 +15,9 @@
  *
  * @tparam T type of matrix.
  */
-<<<<<<< HEAD
-template <typename T, int R, int C>
-struct value_type<Eigen::Matrix<T, R, C> > {
-  using type = T;
-=======
 template <typename T>
 struct value_type<T, std::enable_if_t<is_eigen<T>::value>> {
   using type = typename std::decay_t<T>::Scalar;
->>>>>>> 54277ffc
 };
 
 }  // namespace math
