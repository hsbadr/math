#ifndef STAN_MATH_PRIM_META_SCALAR_TYPE_HPP
#define STAN_MATH_PRIM_META_SCALAR_TYPE_HPP

#include <stan/math/prim/fun/Eigen.hpp>
#include <stan/math/prim/meta/is_complex.hpp>
#include <stan/math/prim/meta/is_eigen.hpp>
#include <stan/math/prim/meta/value_type.hpp>
#include <stan/math/prim/meta/is_vector.hpp>
#include <type_traits>
#include <vector>

namespace stan {

/** \ingroup type_trait
 * End of recursion to determine base scalar type of a type
 * The underlying base scalar type. If T is not a container then this
 * has a static member named type with the type T.
 *
 * @tparam T type of object whose scalar is extracted
 */
template <typename T, typename = void>
struct scalar_type_base {
  using type = T;
};

/** \ingroup type_trait
 * Metaprogram structure to determine the base scalar type
 * of a template argument.
 *
 * <p>This base class should be specialized for structured types.</p>
 *
 * @tparam T type of non-container
 */
template <typename T, typename = void>
struct scalar_type {
  using type = typename scalar_type_base<std::remove_cv_t<T>>::type;
};

template <typename T>
using scalar_type_t = typename scalar_type<T>::type;

template <typename T>
using scalar_type_decay_t = typename scalar_type<std::decay_t<T>>::type;

/** \ingroup type_trait
 * Specialization of scalar_type for vector to recursively return the inner
 * scalar type.
 *
 * @tparam T type of standard vector
 */
template <typename T>
struct scalar_type<T, std::enable_if_t<is_std_vector<T>::value>> {
  using type = scalar_type_t<typename std::decay_t<T>::value_type>;
};

/** \ingroup type_trait
 * Template metaprogram defining the base scalar type of
 * values stored in an Eigen matrix.
 *
<<<<<<< HEAD
 * @tparam T value type of matrix
=======
 * @tparam T type of matrix
>>>>>>> 04a2d200
 */
template <typename T>
struct scalar_type<T, std::enable_if_t<is_eigen<T>::value>> {
  using type = scalar_type_t<typename std::decay_t<T>::Scalar>;
};

/** \ingroup type_trait
<<<<<<< HEAD
 * Template metaprogram defining the base scalar type of
 * values stored in a complex number.
 *
 * @tparam T value type of complex number
 */
template <typename T>
struct scalar_type<std::complex<T>> {
  using type = T;
};
=======
 * Template metaprogram defining the scalar type for values
 * stored in a complex number.
 *
 * @tparam T type of complex number
 */
template <typename T>
struct scalar_type<T, std::enable_if_t<is_complex<T>::value>> {
  using type = std::complex<typename std::decay_t<T>::value_type>;
};

>>>>>>> 04a2d200
}  // namespace stan
#endif<|MERGE_RESOLUTION|>--- conflicted
+++ resolved
@@ -57,11 +57,7 @@
  * Template metaprogram defining the base scalar type of
  * values stored in an Eigen matrix.
  *
-<<<<<<< HEAD
- * @tparam T value type of matrix
-=======
  * @tparam T type of matrix
->>>>>>> 04a2d200
  */
 template <typename T>
 struct scalar_type<T, std::enable_if_t<is_eigen<T>::value>> {
@@ -69,17 +65,7 @@
 };
 
 /** \ingroup type_trait
-<<<<<<< HEAD
- * Template metaprogram defining the base scalar type of
- * values stored in a complex number.
  *
- * @tparam T value type of complex number
- */
-template <typename T>
-struct scalar_type<std::complex<T>> {
-  using type = T;
-};
-=======
  * Template metaprogram defining the scalar type for values
  * stored in a complex number.
  *
@@ -90,6 +76,5 @@
   using type = std::complex<typename std::decay_t<T>::value_type>;
 };
 
->>>>>>> 04a2d200
 }  // namespace stan
 #endif