--- conflicted
+++ resolved
@@ -31,30 +31,10 @@
   static const char* function = "categorical_lpmf";
 
   ref_type_t<T_prob> theta_ref = theta;
-<<<<<<< HEAD
-  check_simplex(function, "Probabilities parameter", value_of(theta_ref));
-
-  if (include_summand<propto, T_prob>::value) {
-    return log(theta_ref.coeff(n - 1));
-  }
-  return 0.0;
-}
-
-template <bool propto, typename T_prob,
-          require_eigen_col_vector_t<T_prob>* = nullptr>
-return_type_t<T_prob> categorical_lpmf(const std::vector<int>& ns,
-                                       const T_prob& theta) {
-  static const char* function = "categorical_lpmf";
-
-  check_bounded(function, "element of outcome array", ns, 1, theta.size());
-  ref_type_t<T_prob> theta_ref = theta;
-  check_simplex(function, "Probabilities parameter", value_of(theta_ref));
-=======
   scalar_seq_view<T_n> n_vec(n);
   vector_seq_view<ref_type_t<T_prob>> theta_vec(theta_ref);
 
   size_t vec_size = std::max(size(n), size_mvt(theta_ref));
->>>>>>> 787ad42c
 
   if (!include_summand<propto, T_prob>::value || size(n) == 0) {
     return 0.0;
