--- conflicted
+++ resolved
@@ -40,21 +40,13 @@
   check_finite(function, "Sigma", Sigma);
   check_symmetric(function, "Sigma", Sigma);
 
-<<<<<<< HEAD
-  const auto& ldlt_Sigma = make_ldlt_factor(Sigma);
-=======
   auto ldlt_Sigma = make_ldlt_factor(Sigma);
->>>>>>> 76733bd9
   check_ldlt_factor(function, "LDLT_Factor of Sigma", ldlt_Sigma);
   check_positive(function, "D rows", D.rows());
   check_finite(function, "D", D);
   check_symmetric(function, "D", D);
 
-<<<<<<< HEAD
-  const auto& ldlt_D = make_ldlt_factor(D);
-=======
   auto ldlt_D = make_ldlt_factor(D);
->>>>>>> 76733bd9
   check_ldlt_factor(function, "LDLT_Factor of D", ldlt_D);
   check_size_match(function, "Rows of random variable", y.rows(),
                    "Rows of location parameter", Mu.rows());
