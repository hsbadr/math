#ifndef STAN_MATH_PRIM_PROB_MULTI_NORMAL_PREC_RNG_HPP
#define STAN_MATH_PRIM_PROB_MULTI_NORMAL_PREC_RNG_HPP

#include <stan/math/prim/meta.hpp>
#include <stan/math/prim/err.hpp>
#include <stan/math/prim/fun/Eigen.hpp>
#include <stan/math/prim/fun/to_ref.hpp>
#include <boost/random/normal_distribution.hpp>
#include <boost/random/variate_generator.hpp>

namespace stan {
namespace math {

/** \ingroup multivar_dists
 * Return a multivariate normal random variate with the given location
 * and precision using the specified random number generator.
 *
 * mu can be either an Eigen::VectorXd, an Eigen::RowVectorXd, or a
 * std::vector of either of those types.
 *
 * @tparam T_loc Type of location parameter
 * @tparam RNG Type of pseudo-random number generator
 * @param mu (Sequence of) location parameter(s)
 * @param S Precision matrix
 * @param rng random number generator
 * @throw std::domain_error if S is not positive definite, or
 * std::invalid_argument if the length of (each) mu is not equal to
 * the number of rows and columns in S
 */
template <typename T_loc, class RNG>
inline typename StdVectorBuilder<true, Eigen::VectorXd, T_loc>::type
multi_normal_prec_rng(const T_loc &mu, const Eigen::MatrixXd &S, RNG &rng) {
  using boost::normal_distribution;
  using boost::variate_generator;
  static const char *function = "multi_normal_prec_rng";
  check_positive(function, "Precision matrix rows", S.rows());

  vector_seq_view<T_loc> mu_vec(mu);
  check_positive(function, "number of location parameter vectors",
                 mu_vec.size());
  size_t size_mu = mu_vec[0].size();

  size_t N = mu_vec.size();

  for (size_t i = 1; i < N; i++) {
    check_size_match(function,
                     "Size of one of the vectors of "
                     "the location variable",
                     mu_vec[i].size(),
                     "Size of the first vector of the "
                     "location variable",
                     size_mu);
  }
  check_size_match(function, "Rows of location parameter", size_mu, "Rows of S",
                   S.rows());

  for (size_t i = 0; i < N; i++) {
    check_finite(function, "Location parameter", mu_vec[i]);
  }
<<<<<<< HEAD
  const auto& S_ref = to_ref(S);
=======
  const auto &S_ref = to_ref(S);
>>>>>>> ed6ab4bd
  check_finite(function, "Precision matrix", S_ref);
  check_symmetric(function, "Precision matrix", S_ref);
  Eigen::LLT<Eigen::MatrixXd> llt_of_S = S_ref.llt();
  check_pos_definite(function, "precision matrix argument", llt_of_S);
<<<<<<< HEAD

=======
>>>>>>> ed6ab4bd

  StdVectorBuilder<true, Eigen::VectorXd, T_loc> output(N);

  variate_generator<RNG &, normal_distribution<>> std_normal_rng(
      rng, normal_distribution<>(0, 1));

  for (size_t n = 0; n < N; ++n) {
    Eigen::VectorXd z(S.cols());
    for (int i = 0; i < S.cols(); i++) {
      z(i) = std_normal_rng();
    }

<<<<<<< HEAD
    output[n] = as_column_vector_or_scalar(mu_vec[n]) + llt_of_S.matrixU().solve(z);
=======
    output[n]
        = as_column_vector_or_scalar(mu_vec[n]) + llt_of_S.matrixU().solve(z);
>>>>>>> ed6ab4bd
  }

  return output.data();
}

}  // namespace math
}  // namespace stan
#endif<|MERGE_RESOLUTION|>--- conflicted
+++ resolved
@@ -57,19 +57,11 @@
   for (size_t i = 0; i < N; i++) {
     check_finite(function, "Location parameter", mu_vec[i]);
   }
-<<<<<<< HEAD
-  const auto& S_ref = to_ref(S);
-=======
   const auto &S_ref = to_ref(S);
->>>>>>> ed6ab4bd
   check_finite(function, "Precision matrix", S_ref);
   check_symmetric(function, "Precision matrix", S_ref);
   Eigen::LLT<Eigen::MatrixXd> llt_of_S = S_ref.llt();
   check_pos_definite(function, "precision matrix argument", llt_of_S);
-<<<<<<< HEAD
-
-=======
->>>>>>> ed6ab4bd
 
   StdVectorBuilder<true, Eigen::VectorXd, T_loc> output(N);
 
@@ -82,12 +74,8 @@
       z(i) = std_normal_rng();
     }
 
-<<<<<<< HEAD
-    output[n] = as_column_vector_or_scalar(mu_vec[n]) + llt_of_S.matrixU().solve(z);
-=======
     output[n]
         = as_column_vector_or_scalar(mu_vec[n]) + llt_of_S.matrixU().solve(z);
->>>>>>> ed6ab4bd
   }
 
   return output.data();
