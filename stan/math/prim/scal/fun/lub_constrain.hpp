--- conflicted
+++ resolved
@@ -106,16 +106,9 @@
  *   the free scalar.
  * @throw std::domain_error if ub <= lb
  */
-<<<<<<< HEAD
 template <typename T, typename L, typename U>
 inline typename boost::math::tools::promote_args<T, L, U>::type lub_constrain(
     const T& x, const L& lb, const U& ub, T& lp) {
-  using std::log;
-=======
-template <typename T, typename TL, typename TU>
-inline typename boost::math::tools::promote_args<T, TL, TU>::type lub_constrain(
-    const T& x, const TL& lb, const TU& ub, T& lp) {
->>>>>>> 5ea9efa6
   using std::exp;
   using std::log;
   check_less("lub_constrain", "lb", lb, ub);
