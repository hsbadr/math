#ifndef STAN_MATH_PRIM_SCAL_META_VALUE_TYPE_HPP
#define STAN_MATH_PRIM_SCAL_META_VALUE_TYPE_HPP

#include <type_traits>

namespace stan {
namespace math {

/**
 * Primary template class for metaprogram to compute the type of
 * values stored in a container.
 *
 * tparam T type of container.
 */
template <typename T, typename = void>
struct value_type {
  using type = typename std::decay_t<T>;
};

/**
 * Specialization for pointers returns the underlying value the pointer is
 * pointing to.
 */
template <typename T>
<<<<<<< HEAD
struct value_type<const T> {
  using type = typename value_type<T>::type;
=======
struct value_type<T, std::enable_if_t<std::is_pointer<T>::value>> {
  using type = typename value_type<std::remove_pointer<T>>::type;
>>>>>>> 54277ffc
};

/**
 * Helper function for accessing underlying type.
 */
template <typename T>
using value_type_t = typename value_type<T>::type;

}  // namespace math
}  // namespace stan
#endif<|MERGE_RESOLUTION|>--- conflicted
+++ resolved
@@ -22,13 +22,8 @@
  * pointing to.
  */
 template <typename T>
-<<<<<<< HEAD
-struct value_type<const T> {
-  using type = typename value_type<T>::type;
-=======
 struct value_type<T, std::enable_if_t<std::is_pointer<T>::value>> {
   using type = typename value_type<std::remove_pointer<T>>::type;
->>>>>>> 54277ffc
 };
 
 /**
