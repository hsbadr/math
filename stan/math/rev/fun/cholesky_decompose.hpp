--- conflicted
+++ resolved
@@ -116,11 +116,7 @@
       R_adj.noalias() -= D_adj.template selfadjointView<Lower>() * R;
       D_adj.diagonal() *= 0.5;
     }
-<<<<<<< HEAD
-    A.adj().template triangularView<Eigen::Lower>() = L_adj;
-=======
     A.adj().template triangularView<Eigen::Lower>() += L_adj;
->>>>>>> b5bb4e4a
   };
 }
 }  // namespace internal
@@ -141,17 +137,11 @@
   check_square("cholesky_decompose", "A", A);
   arena_t<EigMat> arena_A = A;
   arena_t<Eigen::Matrix<double, -1, -1>> L_A(arena_A.val());
-<<<<<<< HEAD
-  check_symmetric("cholesky_decompose", "A", A);
-  Eigen::LLT<Eigen::Ref<Eigen::MatrixXd>, Eigen::Lower> L_factor(L_A);
-  check_pos_definite("cholesky_decompose", "m", L_factor);
-=======
 
   check_symmetric("cholesky_decompose", "A", A);
   Eigen::LLT<Eigen::Ref<Eigen::MatrixXd>, Eigen::Lower> L_factor(L_A);
   check_pos_definite("cholesky_decompose", "m", L_factor);
 
->>>>>>> b5bb4e4a
   L_A.template triangularView<Eigen::StrictlyUpper>().setZero();
   // looping gradient calcs faster for small matrices compared to
   // cholesky_block
