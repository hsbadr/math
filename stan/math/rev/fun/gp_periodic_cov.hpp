--- conflicted
+++ resolved
@@ -42,12 +42,8 @@
 inline Eigen::Matrix<var, Eigen::Dynamic, Eigen::Dynamic> gp_periodic_cov(
     const std::vector<T_x>& x, const T_sigma sigma, const var l, const var p) {
   using std::exp;
-<<<<<<< HEAD
   using std::sin;
   const char *fun = "gp_periodic_cov";
-=======
-  const char* fun = "gp_periodic_cov";
->>>>>>> e0f3df58
   check_positive(fun, "signal standard deviation", sigma);
   check_positive(fun, "length-scale", l);
   check_positive(fun, "period", p);
