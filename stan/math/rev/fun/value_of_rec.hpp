#ifndef STAN_MATH_REV_FUN_VALUE_OF_REC_HPP
#define STAN_MATH_REV_FUN_VALUE_OF_REC_HPP

#include <stan/math/rev/meta.hpp>
#include <stan/math/rev/core.hpp>
#include <stan/math/prim/fun.hpp>
#include <stan/math/rev/fun/value_of.hpp>

namespace stan {
namespace math {

/**
 * Return the value of the specified variable.
 *
 * @param v Variable.
 * @return Value of variable.
 */
<<<<<<< HEAD
inline auto value_of_rec(const var& v) { return v.vi_->val_; }

template <typename Vec, require_std_vector_vt<is_var, Vec>* = nullptr>
inline auto value_of_rec(Vec&& x) {
  return value_of(std::forward<Vec>(x));
=======
template <typename T>
inline auto value_of_rec(const var_value<T>& v) {
  return v.vi_->val_;
>>>>>>> 23c7f66a
}

}  // namespace math
}  // namespace stan
#endif<|MERGE_RESOLUTION|>--- conflicted
+++ resolved
@@ -15,17 +15,9 @@
  * @param v Variable.
  * @return Value of variable.
  */
-<<<<<<< HEAD
-inline auto value_of_rec(const var& v) { return v.vi_->val_; }
-
-template <typename Vec, require_std_vector_vt<is_var, Vec>* = nullptr>
-inline auto value_of_rec(Vec&& x) {
-  return value_of(std::forward<Vec>(x));
-=======
 template <typename T>
 inline auto value_of_rec(const var_value<T>& v) {
   return v.vi_->val_;
->>>>>>> 23c7f66a
 }
 
 }  // namespace math
