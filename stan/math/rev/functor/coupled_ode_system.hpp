--- conflicted
+++ resolved
@@ -16,27 +16,32 @@
 
 /**
  * The <code>coupled_ode_system</code> template specialization
-<<<<<<< HEAD
-=======
- * for known initial values and unknown parameters.
- *
- * <p>This coupled ode system has N + N * M states where N is the size of
- * the base ode system and M is the number of parameters.
+ * for unknown initial values and unknown parameters.
+ *
+ * <p>This coupled ode system has N + (N +  M) * N states where N is
+ * the size of the base ode system and M is the number of parameters.
  *
  * <p>For the coupled ode system, the first N states are the base
  * system's states: \f$ \frac{d x_n}{dt} \f$.
  *
- * <p>The next M states correspond to the sensitivities of the
- * parameters with respect to the first base system equation:
+ * <p>The next N + M states correspond to the sensitivities of the
+ * initial conditions, then to the sensitivities of the parameters
+ * with respect to the to the first base system equation:
+ *
  * \f[
- *  \frac{d x_{N + m}}{dt}
- *  = \frac{d}{dt} \frac{\partial x_1}{\partial \theta_m}
+ *   \frac{d x_{N + n}}{dt}
+ *     = \frac{d}{dt} \frac{\partial x_1}{\partial y0_n}
  * \f]
- * for \f$ m \in {1, \ldots, M} \f$].
- *
- * <p> The next M states correspond to the sensitivites with respect
- * to the second base system equation, and so on through the last base
- * system equation.
+ *
+ * \f[
+ *   \frac{d x_{N + N + m}}{dt}
+ *     = \frac{d}{dt} \frac{\partial x_1}{\partial \theta_m}
+ * \f]
+ *
+ * <p>The next N + M states correspond to the sensitivities
+ * of the initial conditions followed by the sensitivites of the
+ * parameters with respect to the second base system equation, and
+ * so on through the last base system equation.
  *
  * <p>Note: Calculating the sensitivity system requires the Jacobian
  * of the base ODE RHS wrt to the parameters theta. The parameter
@@ -53,332 +58,6 @@
  * set to zero using a dedicated loop.
  *
  * @tparam F base ode system functor. Must provide
- *   <code>operator()(double t, std::vector<double> y, std::vector<var> theta,
- *          std::vector<double> x, std::vector<int>x_int, std::ostream*
- * msgs)</code>
- */
-template <typename F>
-struct coupled_ode_system<F, double, var> {
-  const F& f_;
-  const std::vector<double>& y0_dbl_;
-  const std::vector<var>& theta_;
-  std::vector<var> theta_nochain_;
-  const std::vector<double>& x_;
-  const std::vector<int>& x_int_;
-  const size_t N_;
-  const size_t M_;
-  const size_t size_;
-  std::ostream* msgs_;
-
-  /**
-   * Construct a coupled ode system from the base system function,
-   * initial state of the base system, parameters, and a stream for
-   * messages.
-   *
-   * @param[in] f the base ODE system functor
-   * @param[in] y0 the initial state of the base ode
-   * @param[in] theta parameters of the base ode
-   * @param[in] x real data
-   * @param[in] x_int integer data
-   * @param[in, out] msgs stream for messages
-   */
-  coupled_ode_system(const F& f, const std::vector<double>& y0,
-                     const std::vector<var>& theta,
-                     const std::vector<double>& x,
-                     const std::vector<int>& x_int, std::ostream* msgs)
-      : f_(f),
-        y0_dbl_(y0),
-        theta_(theta),
-        x_(x),
-        x_int_(x_int),
-        N_(y0.size()),
-        M_(theta.size()),
-        size_(N_ + N_ * M_),
-        msgs_(msgs) {
-    for (const var& p : theta) {
-      theta_nochain_.emplace_back(new vari(p.val(), false));
-    }
-  }
-
-  /**
-   * Calculates the derivative of the coupled ode system with respect
-   * to time.
-   *
-   * This method uses nested autodiff and is not thread safe.
-   *
-   * @param[in] z state of the coupled ode system; this must be size
-   *   <code>size()</code>
-   * @param[out] dz_dt a vector of size <code>size()</code> with the
-   *    derivatives of the coupled system with respect to time
-   * @param[in] t time
-   * @throw exception if the base ode function does not return the
-   *    expected number of derivatives, N.
-   */
-  void operator()(const std::vector<double>& z, std::vector<double>& dz_dt,
-                  double t) const {
-    using std::vector;
-
-    // Run nested autodiff in this scope
-    nested_rev_autodiff nested;
-
-    vector<var> y_vars(z.begin(), z.begin() + N_);
-
-    vector<var> dy_dt_vars = f_(t, y_vars, theta_nochain_, x_, x_int_, msgs_);
-
-    check_size_match("coupled_ode_system", "dz_dt", dy_dt_vars.size(), "states",
-                     N_);
-
-    for (size_t i = 0; i < N_; i++) {
-      dz_dt[i] = dy_dt_vars[i].val();
-      dy_dt_vars[i].grad();
-
-      for (size_t j = 0; j < M_; j++) {
-        // orders derivatives by equation (i.e. if there are 2 eqns
-        // (y1, y2) and 2 parameters (a, b), dy_dt will be ordered as:
-        // dy1_dt, dy2_dt, dy1_da, dy2_da, dy1_db, dy2_db
-        double temp_deriv = theta_nochain_[j].adj();
-        const size_t offset = N_ + N_ * j;
-        for (size_t k = 0; k < N_; k++) {
-          temp_deriv += z[offset + k] * y_vars[k].adj();
-        }
-
-        dz_dt[offset + i] = temp_deriv;
-      }
-
-      nested.set_zero_all_adjoints();
-      // Parameters stored on the outer (non-nested) nochain stack are not
-      // reset to zero by the last call. This is done as a separate step here.
-      // See efficiency note above on template specialization for more details
-      // on this.
-      for (size_t j = 0; j < M_; ++j) {
-        theta_nochain_[j].vi_->set_zero_adjoint();
-      }
-    }
-  }
-
-  /**
-   * Returns the size of the coupled system.
-   *
-   * @return size of the coupled system.
-   */
-  size_t size() const { return size_; }
-
-  /**
-   * Returns the initial state of the coupled system.
-   *
-   * The initial state of the coupled ode system is the same
-   * as the base ode system. This is because the initial values
-   * are known.
-   *
-   * There are N + N * M coupled states, where N is the number of base
-   * ode system states and M is the number of parameters. The first N
-   * correspond to the initial values provided. The next N * M states
-   * are all 0.
-   *
-   * @return the initial condition of the coupled system, a vector of
-   *   size N + N * M.
-   */
-  std::vector<double> initial_state() const {
-    std::vector<double> state(size_, 0.0);
-    for (size_t n = 0; n < N_; n++) {
-      state[n] = y0_dbl_[n];
-    }
-    return state;
-  }
-};
-
-/**
- * The <code>coupled_ode_system</code> template specialization
- * for unknown initial values and known parameters.
- *
- * <p>This coupled ode system has N + N * N states where N is the size
- * of the base ode system.
- *
- * <p>For the coupled ode system, the first N states are the base
- * system's states: \f$ \frac{d x_n}{dt} \f$.
- *
- * <p>The next N states correspond to the sensitivities of the
- * initial conditions with respect to the first base system equation:
- * \f[
- *  \frac{d x_{N + n}}{dt}
- *  = \frac{d}{dt} \frac{\partial x_1}{\partial y0_m}
- * \f]
- * for \f$ n \in {1, \ldots, N} \f$].
- *
- * <p> The next N states correspond to the sensitivites with respect
- * to the second base system equation, and so on through the last base
- * system equation.
- *
- * @tparam F base ode system functor. Must provide
- *   <code>operator()(double t, std::vector<var> y, std::vector<double> theta,
- *          std::vector<double> x, std::vector<int>x_int, std::ostream*
- * msgs)</code>
- */
-template <typename F>
-struct coupled_ode_system<F, var, double> {
-  const F& f_;
-  const std::vector<var>& y0_;
-  const std::vector<double>& theta_dbl_;
-  const std::vector<double>& x_;
-  const std::vector<int>& x_int_;
-  std::ostream* msgs_;
-  const size_t N_;
-  const size_t M_;
-  const size_t size_;
-
-  /**
-   * Construct a coupled ode system from the base system function,
-   * initial state of the base system, parameters, and a stream for
-   * messages.
-   *
-   * @param[in] f the base ODE system functor
-   * @param[in] y0 the initial state of the base ode
-   * @param[in] theta parameters of the base ode
-   * @param[in] x real data
-   * @param[in] x_int integer data
-   * @param[in, out] msgs stream for messages
-   */
-  coupled_ode_system(const F& f, const std::vector<var>& y0,
-                     const std::vector<double>& theta,
-                     const std::vector<double>& x,
-                     const std::vector<int>& x_int, std::ostream* msgs)
-      : f_(f),
-        y0_(y0),
-        theta_dbl_(theta),
-        x_(x),
-        x_int_(x_int),
-        msgs_(msgs),
-        N_(y0.size()),
-        M_(theta.size()),
-        size_(N_ + N_ * N_) {}
-
-  /**
-   * Calculates the derivative of the coupled ode system with respect
-   * to time.
-   *
-   * This method uses nested autodiff and is not thread safe.
-   *
-   * @param[in] z state of the coupled ode system; this must be
-   *   size <code>size()</code>
-   * @param[out] dz_dt a vector of length size() with the
-   *   derivatives of the coupled system with respect to time
-   * @param[in] t time
-   * @throw exception if the base ode function does not return the
-   *    expected number of derivatives, N.
-   */
-  void operator()(const std::vector<double>& z, std::vector<double>& dz_dt,
-                  double t) const {
-    using std::vector;
-
-    // Run nested autodiff in this scope
-    nested_rev_autodiff nested;
-
-    vector<var> y_vars(z.begin(), z.begin() + N_);
-
-    vector<var> dy_dt_vars = f_(t, y_vars, theta_dbl_, x_, x_int_, msgs_);
-
-    check_size_match("coupled_ode_system", "dz_dt", dy_dt_vars.size(), "states",
-                     N_);
-
-    for (size_t i = 0; i < N_; i++) {
-      dz_dt[i] = dy_dt_vars[i].val();
-      dy_dt_vars[i].grad();
-
-      for (size_t j = 0; j < N_; j++) {
-        // orders derivatives by equation (i.e. if there are 2 eqns
-        // (y1, y2) and 2 initial conditions (y0_a, y0_b), dy_dt will be
-        // ordered as: dy1_dt, dy2_dt, dy1_d{y0_a}, dy2_d{y0_a}, dy1_d{y0_b},
-        // dy2_d{y0_b}
-        double temp_deriv = 0;
-        const size_t offset = N_ + N_ * j;
-        for (size_t k = 0; k < N_; k++) {
-          temp_deriv += z[offset + k] * y_vars[k].adj();
-        }
-
-        dz_dt[offset + i] = temp_deriv;
-      }
-
-      nested.set_zero_all_adjoints();
-    }
-  }
-
-  /**
-   * Returns the size of the coupled system.
-   *
-   * @return size of the coupled system.
-   */
-  size_t size() const { return size_; }
-
-  /**
-   * Returns the initial state of the coupled system.
-   *
-   * <p>Because the starting state is unknown, the coupled system
-   * incorporates the initial conditions as parameters.  At the initial
-   * time the Jacobian of the integrated function is the identity matrix.
-   *
-   * @return the initial condition of the coupled system.
-   *   This is a vector of length size() where the first N values are
-   *   the initial condition of the base ODE and the remainder
-   *   correspond to the identity matrix which is the Jacobian of the
-   *   integrated function at the initial time-point.
-   */
-  std::vector<double> initial_state() const {
-    std::vector<double> initial(size_, 0.0);
-    for (size_t i = 0; i < N_; i++) {
-      initial[i] = value_of(y0_[i]);
-    }
-    for (size_t i = 0; i < N_; i++) {
-      initial[N_ + i * N_ + i] = 1.0;
-    }
-    return initial;
-  }
-};
-
-/**
- * The <code>coupled_ode_system</code> template specialization
->>>>>>> 09d3f52c
- * for unknown initial values and unknown parameters.
- *
- * <p>This coupled ode system has N + (N +  M) * N states where N is
- * the size of the base ode system and M is the number of parameters.
- *
- * <p>For the coupled ode system, the first N states are the base
- * system's states: \f$ \frac{d x_n}{dt} \f$.
- *
- * <p>The next N + M states correspond to the sensitivities of the
- * initial conditions, then to the sensitivities of the parameters
- * with respect to the to the first base system equation:
- *
- * \f[
- *   \frac{d x_{N + n}}{dt}
- *     = \frac{d}{dt} \frac{\partial x_1}{\partial y0_n}
- * \f]
- *
- * \f[
- *   \frac{d x_{N + N + m}}{dt}
- *     = \frac{d}{dt} \frac{\partial x_1}{\partial \theta_m}
- * \f]
- *
- * <p>The next N + M states correspond to the sensitivities
- * of the initial conditions followed by the sensitivites of the
- * parameters with respect to the second base system equation, and
- * so on through the last base system equation.
- *
- * <p>Note: Calculating the sensitivity system requires the Jacobian
- * of the base ODE RHS wrt to the parameters theta. The parameter
- * vector theta is constant for successive calls to the exposed
- * operator(). For this reason, the parameter vector theta is copied
- * upon construction onto the nochain var autodiff tape which is used
- * in the the nested autodiff performed in the operator() of this
- * adaptor. Doing so reduces the size of the nested autodiff and
- * speeds up autodiff. As a side effect, the parameter vector theta
- * will remain on the nochain autodiff part of the autodiff tape being
- * in use even after destruction of the given instance. Moreover, the
- * adjoint zeroing for the nested system does not cover the theta
- * parameter vector part of the nochain autodiff tape and is therefore
- * set to zero using a dedicated loop.
- *
- * @tparam F base ode system functor. Must provide
  *   <code>operator()(double t, std::vector<var> y, std::vector<var> theta,
  *          std::vector<double> x, std::vector<int>x_int, std::ostream*
  * msgs)</code>
@@ -415,17 +94,7 @@
         y0_vars_(internal::count_vars(y0_)),
         args_vars_(internal::count_vars(args...)),
         N_(y0.size()),
-<<<<<<< HEAD
         msgs_(msgs) {}
-=======
-        M_(theta.size()),
-        size_(N_ + N_ * (N_ + M_)),
-        msgs_(msgs) {
-    for (const var& p : theta) {
-      theta_nochain_.emplace_back(new vari(p.val(), false));
-    }
-  }
->>>>>>> 09d3f52c
 
   /**
    * Calculates the derivative of the coupled ode system with respect
@@ -445,105 +114,61 @@
                   double t) const {
     using std::vector;
 
-<<<<<<< HEAD
-    try {
-      start_nested();
-
-      const vector<var> y_vars(z.begin(), z.begin() + N_);
-      auto local_args_tuple = apply(
-          [&](auto&&... args) {
-            return std::tuple<decltype(internal::deep_copy(args))...>(
-                internal::deep_copy(args)...);
-          },
-          args_tuple_);
-
-      vector<var> dy_dt_vars = apply(
-				     [&](auto&&... args) { return f_.template operator()<double, var, decltype(args)...>(t, y_vars, args..., msgs_); },
-          local_args_tuple);
-=======
     // Run nested autodiff in this scope
     nested_rev_autodiff nested;
 
-    vector<var> y_vars(z.begin(), z.begin() + N_);
->>>>>>> 09d3f52c
-
-    vector<var> dy_dt_vars = f_(t, y_vars, theta_nochain_, x_, x_int_, msgs_);
+    const vector<var> y_vars(z.begin(), z.begin() + N_);
+    auto local_args_tuple = apply(
+				  [&](auto&&... args) {
+				    return std::tuple<decltype(internal::deep_copy(args))...>(
+											      internal::deep_copy(args)...);
+				  },
+				  args_tuple_);
+    
+    vector<var> dy_dt_vars = apply(
+				   [&](auto&&... args) { return f_.template operator()<double, var, decltype(args)...>(t, y_vars, args..., msgs_); },
+				   local_args_tuple);
 
     check_size_match("coupled_ode_system", "dz_dt", dy_dt_vars.size(), "states",
                      N_);
 
-<<<<<<< HEAD
-        for (size_t j = 0; j < y0_vars_; j++) {
-          // orders derivatives by equation (i.e. if there are 2 eqns
-          // (y1, y2) and 2 parameters (a, b), dy_dt will be ordered as:
-          // dy1_dt, dy2_dt, dy1_da, dy2_da, dy1_db, dy2_db
-          double temp_deriv = 0;
-          const size_t offset = N_ + N_ * j;
-          for (size_t k = 0; k < N_; k++) {
-            temp_deriv += z[N_ + N_ * j + k] * y_vars[k].adj();
-          }
-
-          dz_dt[N_ + N_ * j + i] = temp_deriv;
-        }
-
-        Eigen::VectorXd args_adjoints = Eigen::VectorXd::Zero(args_vars_);
-        apply(
-            [&](auto&&... args) {
-              internal::accumulate_adjoints(args_adjoints.data(), args...);
-            },
-            local_args_tuple);
-        for (size_t j = 0; j < args_vars_; j++) {
-          double temp_deriv = args_adjoints(j);
-          for (size_t k = 0; k < N_; k++) {
-            temp_deriv += z[N_ + N_ * y0_vars_ + N_ * j + k] * y_vars[k].adj();
-          }
-
-          dz_dt[N_ + N_ * y0_vars_ + N_ * j + i] = temp_deriv;
-        }
-
-        set_zero_all_adjoints_nested();
-=======
     for (size_t i = 0; i < N_; i++) {
       dz_dt[i] = dy_dt_vars[i].val();
       dy_dt_vars[i].grad();
-
-      for (size_t j = 0; j < N_; j++) {
-        // orders derivatives by equation (i.e. if there are 2 eqns
-        // (y1, y2) and 2 parameters (a, b), dy_dt will be ordered as:
-        // dy1_dt, dy2_dt, dy1_da, dy2_da, dy1_db, dy2_db
-        double temp_deriv = 0;
-        const size_t offset = N_ + N_ * j;
-        for (size_t k = 0; k < N_; k++) {
-          temp_deriv += z[offset + k] * y_vars[k].adj();
-        }
-
-        dz_dt[offset + i] = temp_deriv;
-      }
-
-      for (size_t j = 0; j < M_; j++) {
-        double temp_deriv = theta_nochain_[j].adj();
-        const size_t offset = N_ + N_ * N_ + N_ * j;
-        for (size_t k = 0; k < N_; k++) {
-          temp_deriv += z[offset + k] * y_vars[k].adj();
-        }
-
-        dz_dt[offset + i] = temp_deriv;
-      }
-
+      for (size_t j = 0; j < y0_vars_; j++) {
+	// orders derivatives by equation (i.e. if there are 2 eqns
+	// (y1, y2) and 2 parameters (a, b), dy_dt will be ordered as:
+	// dy1_dt, dy2_dt, dy1_da, dy2_da, dy1_db, dy2_db
+	double temp_deriv = 0;
+	const size_t offset = N_ + N_ * j;
+	for (size_t k = 0; k < N_; k++) {
+	  temp_deriv += z[N_ + N_ * j + k] * y_vars[k].adj();
+	}
+	
+	dz_dt[N_ + N_ * j + i] = temp_deriv;
+      }
+      
+      Eigen::VectorXd args_adjoints = Eigen::VectorXd::Zero(args_vars_);
+      apply(
+	    [&](auto&&... args) {
+	      internal::accumulate_adjoints(args_adjoints.data(), args...);
+	    },
+	    local_args_tuple);
+      for (size_t j = 0; j < args_vars_; j++) {
+	double temp_deriv = args_adjoints(j);
+	for (size_t k = 0; k < N_; k++) {
+	  temp_deriv += z[N_ + N_ * y0_vars_ + N_ * j + k] * y_vars[k].adj();
+	}
+	
+	dz_dt[N_ + N_ * y0_vars_ + N_ * j + i] = temp_deriv;
+      }
+      
       nested.set_zero_all_adjoints();
-      // Parameters stored on the outer (non-nested) nochain stack are not
-      // reset to zero by the last call. This is done as a separate step here.
-      // See efficiency note above on template specialization for more details
-      // on this.
-      for (size_t j = 0; j < M_; ++j) {
-        theta_nochain_[j].vi_->set_zero_adjoint();
->>>>>>> 09d3f52c
-      }
     }
   }
 
   template<typename T_t>
-  std::vector<var> build_output(const std::vector<double>& coupled_state, const T_t& t) const {
+  std::vector<var> build_output(const std::vector<double>& dy0_dt0, const std::vector<double>& coupled_state, const T_t0& t0, const T_t& t) const {
     std::vector<double> y_dbl(coupled_state.data(), coupled_state.data() + N_);
 
     std::vector<var> yt;
@@ -565,7 +190,7 @@
     for (size_t j = 0; j < N_; j++) {
       // When true this is 1 and not ts_.size() because there's
       //   only one time point involved with this output
-      const size_t total_vars = y0_vars_ + args_vars_ + ((is_var<T_t>::value) ? 1 : 0);
+      const size_t total_vars = y0_vars_ + args_vars_ + ((is_var<T_t>::value) ? 1 : 0) + ((is_var<T_t0>::value) ? 1 : 0);
 
       vari** varis = ChainableStack::instance_->memalloc_.alloc_array<vari*>(total_vars);
       double* partials = ChainableStack::instance_->memalloc_.alloc_array<double>(total_vars);
@@ -598,6 +223,13 @@
 	// dy[j]_dcurrent_t
       }
 
+      if ((stan::is_var<T_t0>::value) ? 1 : 0) {
+	varis_ptr = internal::save_varis(varis_ptr, t0);
+	*partials_ptr = -dy0_dt0[j];
+	partials_ptr++;
+	// dy[j]_dcurrent_t
+      }
+
       yt.emplace_back(new precomputed_gradients_vari(coupled_state[j], total_vars, varis, partials));
     }
 
