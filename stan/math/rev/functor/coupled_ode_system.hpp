--- conflicted
+++ resolved
@@ -62,16 +62,8 @@
  *          std::vector<double> x, std::vector<int>x_int, std::ostream*
  * msgs)</code>
  */
-<<<<<<< HEAD
 template <typename F, typename T_initial, typename... Args>
 struct coupled_ode_system_impl<false, F, T_initial, Args...> {
-=======
-template <typename T_initial, typename T_t0, typename T_ts, typename F,
-          typename... Args>
-struct coupled_ode_system_impl<false, T_initial, T_t0, T_ts, F, Args...> {
-  using T_Return = return_type_t<T_initial, T_t0, T_ts, Args...>;
-
->>>>>>> 80449e0f
   const F& f_;
   const std::vector<T_initial>& y0_;
   std::tuple<const Args&...> args_tuple_;
@@ -92,15 +84,10 @@
    * @param[in] x_int integer data
    * @param[in, out] msgs stream for messages
    */
-<<<<<<< HEAD
   coupled_ode_system_impl(const F& f,
 			  const std::vector<T_initial>& y0,
 			  std::ostream* msgs,
 			  const Args&... args)
-=======
-  coupled_ode_system_impl(const F& f, const std::vector<T_initial>& y0,
-                          const Args&... args, std::ostream* msgs)
->>>>>>> 80449e0f
       : f_(f),
         y0_(y0),
         args_tuple_(args...),
@@ -131,7 +118,6 @@
     nested_rev_autodiff nested;
 
     const vector<var> y_vars(z.begin(), z.begin() + N_);
-<<<<<<< HEAD
     auto local_args_tuple = apply([&](auto&&... args) {
       return std::tuple<decltype(deep_copy_vars(args))...>(deep_copy_vars(args)...);
       }, args_tuple_);
@@ -139,21 +125,6 @@
     vector<var> f_y_t_vars = apply(
       [&](auto&&... args) { return f_(t, y_vars, msgs_, args...); },
       local_args_tuple);
-=======
-    auto local_args_tuple = apply(
-        [&](auto&&... args) {
-          return std::tuple<decltype(internal::deep_copy(args))...>(
-              internal::deep_copy(args)...);
-        },
-        args_tuple_);
-
-    vector<var> dy_dt_vars = apply(
-        [&](auto&&... args) {
-          return f_.template operator()<double, var, decltype(args)...>(
-              t, y_vars, args..., msgs_);
-        },
-        local_args_tuple);
->>>>>>> 80449e0f
 
     check_size_match("coupled_ode_system", "dy_dt", f_y_t_vars.size(), "states",
                      N_);
@@ -176,17 +147,10 @@
 
       Eigen::VectorXd args_adjoints = Eigen::VectorXd::Zero(args_vars_);
       apply(
-<<<<<<< HEAD
 	    [&](auto&&... args) {
 	      accumulate_adjoints(args_adjoints.data(), args...);
 	    },
 	    local_args_tuple);
-=======
-          [&](auto&&... args) {
-            internal::accumulate_adjoints(args_adjoints.data(), args...);
-          },
-          local_args_tuple);
->>>>>>> 80449e0f
       for (size_t j = 0; j < args_vars_; j++) {
         double temp_deriv = args_adjoints(j);
         for (size_t k = 0; k < N_; k++) {
@@ -200,93 +164,6 @@
     }
   }
 
-<<<<<<< HEAD
-=======
-  template <typename T_t>
-  std::vector<var> build_output(const std::vector<double>& dy0_dt0,
-                                const std::vector<double>& coupled_state,
-                                const T_t0& t0, const T_t& t) const {
-    std::vector<double> y_dbl(coupled_state.data(), coupled_state.data() + N_);
-
-    std::vector<var> yt;
-    yt.reserve(N_);
-
-    std::vector<double> dy_dt;
-    if (is_var<T_t>::value) {
-      std::vector<double> y_dbl(coupled_state.begin(),
-                                coupled_state.begin() + N_);
-      /*vector<var> dy_dt_vars = apply([&](const Args&... args) {
-          return f_(t, y_vars, args..., msgs_);
-          }, local_args_tuple);*/
-      dy_dt = apply(
-          [&](auto&&... args) {
-            return f_.template
-            operator()<double, double, decltype(value_of(args))...>(
-                value_of(t), y_dbl, value_of(args)..., msgs_);
-          },
-          args_tuple_);
-      check_size_match("coupled_ode_observer", "dy_dt", dy_dt.size(), "states",
-                       N_);
-    }
-
-    for (size_t j = 0; j < N_; j++) {
-      // When true this is 1 and not ts_.size() because there's
-      //   only one time point involved with this output
-      const size_t total_vars = y0_vars_ + args_vars_
-                                + ((is_var<T_t>::value) ? 1 : 0)
-                                + ((is_var<T_t0>::value) ? 1 : 0);
-
-      vari** varis
-          = ChainableStack::instance_->memalloc_.alloc_array<vari*>(total_vars);
-      double* partials
-          = ChainableStack::instance_->memalloc_.alloc_array<double>(
-              total_vars);
-
-      vari** varis_ptr = varis;
-      double* partials_ptr = partials;
-
-      // iterate over parameters for each equation
-      varis_ptr = internal::save_varis(varis_ptr, y0_);
-      for (std::size_t k = 0; k < y0_vars_; k++) {
-        //*varis_ptr = y0[k].vi_;
-        *partials_ptr = coupled_state[N_ + y0_vars_ * k + j];
-        partials_ptr++;
-      }
-
-      varis_ptr = apply(
-          [&varis_ptr](auto&&... args) {
-            return internal::save_varis(varis_ptr, args...);
-          },
-          args_tuple_);
-      for (std::size_t k = 0; k < args_vars_; k++) {
-        // dy[j]_dtheta[k]
-        // theta[k].vi_
-        *partials_ptr = coupled_state[N_ + N_ * y0_vars_ + N_ * k + j];
-        partials_ptr++;
-      }
-
-      if ((stan::is_var<T_t>::value) ? 1 : 0) {
-        varis_ptr = internal::save_varis(varis_ptr, t);
-        *partials_ptr = dy_dt[j];
-        partials_ptr++;
-        // dy[j]_dcurrent_t
-      }
-
-      if ((stan::is_var<T_t0>::value) ? 1 : 0) {
-        varis_ptr = internal::save_varis(varis_ptr, t0);
-        *partials_ptr = -dy0_dt0[j];
-        partials_ptr++;
-        // dy[j]_dcurrent_t
-      }
-
-      yt.emplace_back(new precomputed_gradients_vari(
-          coupled_state[j], total_vars, varis, partials));
-    }
-
-    return yt;
-  }
-
->>>>>>> 80449e0f
   /**
    * Returns the size of the coupled system.
    *
