--- conflicted
+++ resolved
@@ -116,44 +116,12 @@
                   double t) const {
     using std::vector;
 
-<<<<<<< HEAD
     // Run nested autodiff in this scope
     nested_rev_autodiff nested;
 
-    vector<var> y_vars;
-    y_vars.reserve(N_);
-    for (std::size_t i = 0; i < N_; ++i)
-      y_vars.emplace_back(new vari(z[i], false));
+      vector<var> y_vars(z.begin(), z.begin() + N_);
 
     vector<var> dy_dt_vars = f_(t, y_vars, theta_nochain_, x_, x_int_, msgs_);
-=======
-    try {
-      start_nested();
-
-      vector<var> y_vars(z.begin(), z.begin() + N_);
-
-      vector<var> dy_dt_vars = f_(t, y_vars, theta_nochain_, x_, x_int_, msgs_);
-
-      check_size_match("coupled_ode_system", "dz_dt", dy_dt_vars.size(),
-                       "states", N_);
-
-      for (size_t i = 0; i < N_; i++) {
-        dz_dt[i] = dy_dt_vars[i].val();
-        dy_dt_vars[i].grad();
-
-        for (size_t j = 0; j < M_; j++) {
-          // orders derivatives by equation (i.e. if there are 2 eqns
-          // (y1, y2) and 2 parameters (a, b), dy_dt will be ordered as:
-          // dy1_dt, dy2_dt, dy1_da, dy2_da, dy1_db, dy2_db
-          double temp_deriv = theta_nochain_[j].adj();
-          const size_t offset = N_ + N_ * j;
-          for (size_t k = 0; k < N_; k++) {
-            temp_deriv += z[offset + k] * y_vars[k].adj();
-          }
-
-          dz_dt[offset + i] = temp_deriv;
-        }
->>>>>>> 029351bb
 
     check_size_match("coupled_ode_system", "dz_dt", dy_dt_vars.size(), "states",
                      N_);
@@ -300,22 +268,10 @@
                   double t) const {
     using std::vector;
 
-<<<<<<< HEAD
     // Run nested autodiff in this scope
     nested_rev_autodiff nested;
-=======
-    try {
-      start_nested();
 
       vector<var> y_vars(z.begin(), z.begin() + N_);
-
-      vector<var> dy_dt_vars = f_(t, y_vars, theta_dbl_, x_, x_int_, msgs_);
->>>>>>> 029351bb
-
-    vector<var> y_vars;
-    y_vars.reserve(N_);
-    for (std::size_t i = 0; i < N_; ++i)
-      y_vars.emplace_back(new vari(z[i], false));
 
     vector<var> dy_dt_vars = f_(t, y_vars, theta_dbl_, x_, x_int_, msgs_);
 
@@ -485,20 +441,10 @@
                   double t) const {
     using std::vector;
 
-<<<<<<< HEAD
     // Run nested autodiff in this scope
     nested_rev_autodiff nested;
-=======
-    try {
-      start_nested();
 
       vector<var> y_vars(z.begin(), z.begin() + N_);
->>>>>>> 029351bb
-
-    vector<var> y_vars;
-    y_vars.reserve(N_);
-    for (std::size_t i = 0; i < N_; ++i)
-      y_vars.emplace_back(new vari(z[i], false));
 
     vector<var> dy_dt_vars = f_(t, y_vars, theta_nochain_, x_, x_int_, msgs_);
 
