#ifndef STAN_MATH_REV_FUNCTOR_CVODES_INTEGRATOR_ADJOINT_HPP
#define STAN_MATH_REV_FUNCTOR_CVODES_INTEGRATOR_ADJOINT_HPP

#include <stan/math/rev/meta.hpp>
#include <stan/math/rev/core/save_varis.hpp>
#include <stan/math/rev/functor/cvodes_utils.hpp>
#include <stan/math/rev/functor/ode_store_sensitivities.hpp>
#include <stan/math/prim/err.hpp>
#include <stan/math/prim/fun/get.hpp>
#include <stan/math/prim/fun/value_of.hpp>
#include <stan/math/prim/functor/for_each.hpp>
#include <cvodes/cvodes.h>
#include <nvector/nvector_serial.h>
#include <sunmatrix/sunmatrix_dense.h>
#include <sunlinsol/sunlinsol_dense.h>
#include <algorithm>
#include <ostream>
#include <utility>
#include <vector>

namespace stan {
namespace math {

/**
 * Integrator interface for CVODES' ODE solvers (Adams & BDF
 * methods).
 *
 * @tparam F Type of ODE right hand side
 * @tparam T_y0 Type of scalars for initial state
 * @tparam T_t0 Type of initial time
 * @tparam T_ts Type of time-points where ODE solution is returned
 * @tparam T_Args Types of pass-through parameters
 */
template <typename F, typename T_y0, typename T_t0, typename T_ts,
          typename... T_Args>
class cvodes_integrator_adjoint_vari : public vari {
  using T_Return = return_type_t<T_y0, T_t0, T_ts, T_Args...>;
  using T_y0_t0 = return_type_t<T_y0, T_t0>;

  static constexpr bool is_var_ts_{is_var<T_ts>::value};
  static constexpr bool is_var_t0_{is_var<T_t0>::value};
  static constexpr bool is_var_y0_{is_var<T_y0_t0>::value};
  static constexpr bool is_any_var_args_{
      disjunction<is_var<scalar_type_t<T_Args>>...>::value};
  static constexpr bool is_var_return_{is_var<T_Return>::value};
  static constexpr bool is_var_only_ts_{
      is_var_ts_ && !(is_var_t0_ || is_var_y0_ || is_any_var_args_)};

  arena_t<Eigen::Matrix<T_y0_t0, Eigen::Dynamic, 1>> y0_;
  arena_t<T_t0> t0_;
  std::vector<arena_t<T_ts>, arena_allocator<arena_t<T_ts>>> ts_;

  double relative_tolerance_forward_;
  arena_t<Eigen::VectorXd> absolute_tolerance_forward_;
  double relative_tolerance_backward_;
  arena_t<Eigen::VectorXd> absolute_tolerance_backward_;
  double relative_tolerance_quadrature_;
  double absolute_tolerance_quadrature_;
  long int max_num_steps_;                  // NOLINT(runtime/int)
  long int num_steps_between_checkpoints_;  // NOLINT(runtime/int)
  int interpolation_polynomial_;
  int solver_forward_;
  int solver_backward_;

  std::ostream* msgs_;

  std::tuple<arena_t<
      plain_type_t<decltype(deep_copy_vars(std::declval<const T_Args&>()))>>...>
      local_args_tuple_;
  std::tuple<arena_t<
      plain_type_t<decltype(value_of(std::declval<const T_Args&>()))>>...>
      value_of_args_tuple_;

  size_t N_;
  bool backward_is_initialized_;

  size_t num_args_vars_;

  arena_t<Eigen::VectorXd> state_forward_;
  arena_t<Eigen::VectorXd> state_backward_;
  arena_t<Eigen::VectorXd> quad_;

  vari** non_chaining_varis_;

  vari** args_varis_;

  int index_backward_;

  /**
   * Since the CVODES solver manages memory with malloc calls, these resources
   * must be freed using a destructor call (which is not being called for the
   * vari class).
   */
  struct cvodes_solver : public chainable_alloc {
    const std::decay_t<F> f_;
    const size_t N_;
    std::vector<Eigen::VectorXd> y_;
    std::vector<Eigen::Matrix<T_Return, Eigen::Dynamic, 1>> y_return_;
    const std::string function_name_str_;
    const char* function_name_;
    void* cvodes_mem_;
    N_Vector nv_state_forward_;
    N_Vector nv_state_backward_;
    N_Vector nv_quad_;
    N_Vector nv_absolute_tolerance_forward_;
    N_Vector nv_absolute_tolerance_backward_;

    SUNMatrix A_forward_;
    SUNLinearSolver LS_forward_;

    SUNMatrix A_backward_;
    SUNLinearSolver LS_backward_;

    template <typename FF, typename StateFwd, typename StateBwd, typename Quad,
              typename AbsTolFwd, typename AbsTolBwd>
    cvodes_solver(const char* function_name, FF&& f, size_t N, size_t num_args_vars,
                  size_t ts_size, int solver_forward, StateFwd& state_forward,
                  StateBwd& state_backward, Quad& quad,
                  AbsTolFwd& absolute_tolerance_forward,
                  AbsTolBwd& absolute_tolerance_backward)
        : chainable_alloc(),
          f_(f),
          N_(N),
          y_(ts_size),
          y_return_(ts_size),
          function_name_str_(function_name),
          function_name_(function_name_str_.c_str()),
          nv_state_forward_(N_VMake_Serial(N, state_forward.data())),
          nv_state_backward_(N_VMake_Serial(N, state_backward.data())),
          nv_quad_(N_VMake_Serial(num_args_vars, quad.data())),
          nv_absolute_tolerance_forward_(
              N_VMake_Serial(N, absolute_tolerance_forward.data())),
          nv_absolute_tolerance_backward_(
              N_VMake_Serial(N, absolute_tolerance_backward.data())),

          A_forward_(SUNDenseMatrix(N, N)),
          A_backward_(SUNDenseMatrix(N, N)),
          LS_forward_(
              N == 0 ? nullptr
                     : SUNDenseLinearSolver(nv_state_forward_, A_forward_)),
          LS_backward_(
              N == 0 ? nullptr
                     : SUNDenseLinearSolver(nv_state_backward_, A_backward_)),
          cvodes_mem_(CVodeCreate(solver_forward)) {
      if (cvodes_mem_ == nullptr) {
        throw std::runtime_error("CVodeCreate failed to allocate memory");
      }
    }

    virtual ~cvodes_solver() {
      SUNMatDestroy(A_forward_);
      SUNMatDestroy(A_backward_);
      if (N_ > 0) {
        SUNLinSolFree(LS_forward_);
        SUNLinSolFree(LS_backward_);
      }
      N_VDestroy_Serial(nv_state_forward_);
      N_VDestroy_Serial(nv_state_backward_);
      N_VDestroy_Serial(nv_quad_);
      N_VDestroy_Serial(nv_absolute_tolerance_forward_);
      N_VDestroy_Serial(nv_absolute_tolerance_backward_);

      CVodeFree(&cvodes_mem_);
    }
  };
  cvodes_solver* solver_;

 public:
  /**
   * Construct cvodes_integrator object. Note: All arguments must be stored as
   * copies if in doubt. The reason is that the references can go out of scope,
   * since the work done from the integrator is in the chain method.
   *
   * @param function_name Calling function name (for printing debugging
   * messages)
   * @param f Right hand side of the ODE
   * @param y0 Initial state
   * @param t0 Initial time
   * @param ts Times at which to solve the ODE at. All values must be sorted and
   *   not less than t0.
   * @param relative_tolerance_forward Relative tolerance for forward problem
   * passed to CVODES
   * @param absolute_tolerance_forward Absolute tolerance per ODE state for
   * forward problem passed to CVODES
   * @param relative_tolerance_backward Relative tolerance for backward problem
   * passed to CVODES
   * @param absolute_tolerance_backward Absolute tolerance per ODE state for
   * backward problem passed to CVODES
   * @param relative_tolerance_quadrature Relative tolerance for quadrature
   * problem passed to CVODES
   * @param absolute_tolerance_quadrature Absolute tolerance for quadrature
   * problem passed to CVODES
   * @param max_num_steps Upper limit on the number of integration steps to
   *   take between each output (error if exceeded)
   * @param num_steps_between_checkpoints Number of integrator steps after which
   * a checkpoint is stored for the backward pass
   * @param interpolation_polynomial type of polynomial used for interpolation
   * @param solver_forward solver used for forward pass
   * @param solver_backward solver used for backward pass
   *   take between each output (error if exceeded)
   * @param[in, out] msgs the print stream for warning messages
   * @param args Extra arguments passed unmodified through to ODE right hand
   * side function
   * @return Solution to ODE at times \p ts
   * @return a vector of states, each state being a vector of the
   * same size as the state variable, corresponding to a time in ts.
   */
  template <typename FF, require_eigen_col_vector_t<T_y0>* = nullptr>
  cvodes_integrator_adjoint_vari(
      const char* function_name, FF&& f, const T_y0& y0, const T_t0& t0,
      const std::vector<T_ts>& ts, double relative_tolerance_forward,
      const Eigen::VectorXd& absolute_tolerance_forward,
      double relative_tolerance_backward,
      const Eigen::VectorXd& absolute_tolerance_backward,
      double relative_tolerance_quadrature,
      double absolute_tolerance_quadrature,
      long int max_num_steps,                  // NOLINT(runtime/int)
      long int num_steps_between_checkpoints,  // NOLINT(runtime/int)
      int interpolation_polynomial, int solver_forward, int solver_backward,
      std::ostream* msgs, const T_Args&... args)
      : vari(NOT_A_NUMBER),
        y0_(y0),
        t0_(t0),
        ts_(ts.begin(), ts.end()),
        relative_tolerance_forward_(relative_tolerance_forward),
        absolute_tolerance_forward_(absolute_tolerance_forward),
        relative_tolerance_backward_(relative_tolerance_backward),
        absolute_tolerance_backward_(absolute_tolerance_backward),
        relative_tolerance_quadrature_(relative_tolerance_quadrature),
        absolute_tolerance_quadrature_(absolute_tolerance_quadrature),
        max_num_steps_(max_num_steps),
        num_steps_between_checkpoints_(num_steps_between_checkpoints),
        interpolation_polynomial_(interpolation_polynomial),
        solver_forward_(solver_forward),
        solver_backward_(solver_backward),
        msgs_(msgs),
        local_args_tuple_(to_arena(deep_copy_vars(args))...),
        value_of_args_tuple_(to_arena(value_of(args))...),
        N_(y0.size()),
        backward_is_initialized_(false),
        num_args_vars_(count_vars(args...)),
        state_forward_(value_of(y0)),
        state_backward_(N_),
        quad_(num_args_vars_),
        args_varis_(ChainableStack::instance_->memalloc_.alloc_array<vari*>(
            num_args_vars_)),
        solver_(nullptr) {
    save_varis(args_varis_, args...);

    check_finite(function_name, "initial state", y0);
    check_finite(function_name, "initial time", t0);
    check_finite(function_name, "times", ts);

    stan::math::for_each(
        [func_name = function_name](auto&& arg) {
          check_finite(func_name, "ode parameters and data", arg);
        },
        local_args_tuple_);

    check_nonzero_size(function_name, "times", ts);
    check_nonzero_size(function_name, "initial state", y0);
    check_sorted(function_name, "times", ts);
    check_less(function_name, "initial time", t0, ts[0]);
    check_positive_finite(function_name, "relative_tolerance_forward",
                          relative_tolerance_forward_);
    check_positive_finite(function_name, "absolute_tolerance_forward",
                          absolute_tolerance_forward_);
    check_size_match(function_name, "absolute_tolerance_forward",
                     absolute_tolerance_forward_.size(), "states", N_);
    check_positive_finite(function_name, "relative_tolerance_backward",
                          relative_tolerance_backward_);
    check_positive_finite(function_name, "absolute_tolerance_backward",
                          absolute_tolerance_backward_);
    check_size_match(function_name, "absolute_tolerance_backward",
                     absolute_tolerance_backward_.size(), "states", N_);
    check_positive_finite(function_name, "relative_tolerance_quadrature",
                          relative_tolerance_quadrature_);
    check_positive_finite(function_name, "absolute_tolerance_quadrature",
                          absolute_tolerance_quadrature_);
    check_positive(function_name, "max_num_steps", max_num_steps_);
    check_positive(function_name, "num_steps_between_checkpoints",
                   num_steps_between_checkpoints_);
    // for polynomial: 1=CV_HERMITE / 2=CV_POLYNOMIAL
    check_bounded(function_name, "interpolation_polynomial",
                  interpolation_polynomial_, 1, 2);
    // 1=Adams=CV_ADAMS, 2=BDF=CV_BDF
    check_bounded(function_name, "solver_forward", solver_forward_, 1, 2);
    check_bounded(function_name, "solver_backward", solver_backward_, 1, 2);

    solver_ = new cvodes_solver(
        function_name, f, N_, num_args_vars_, ts_.size(), solver_forward_,
        state_forward_, state_backward_, quad_, absolute_tolerance_forward_,
        absolute_tolerance_backward_);

    check_flag_sundials(
        CVodeInit(solver_->cvodes_mem_, &cvodes_integrator_adjoint_vari::cv_rhs,
                  value_of(t0_), solver_->nv_state_forward_),
        "CVodeInit");

    // Assign pointer to this as user data
    check_flag_sundials(
        CVodeSetUserData(solver_->cvodes_mem_, reinterpret_cast<void*>(this)),
        "CVodeSetUserData");

    cvodes_set_options(solver_->cvodes_mem_, relative_tolerance_forward_,
                       absolute_tolerance_forward_(0), max_num_steps_);

    check_flag_sundials(
        CVodeSVtolerances(solver_->cvodes_mem_, relative_tolerance_forward_,
                          solver_->nv_absolute_tolerance_forward_),
        "CVodeSVtolerances");

    check_flag_sundials(
        CVodeSetLinearSolver(solver_->cvodes_mem_, solver_->LS_forward_,
                             solver_->A_forward_),
        "CVodeSetLinearSolver");

    check_flag_sundials(
        CVodeSetJacFn(solver_->cvodes_mem_,
                      &cvodes_integrator_adjoint_vari::cv_jacobian_rhs_states),
        "CVodeSetJacFn");

    // initialize backward sensitivity system of CVODES as needed
    if (is_var_return_) {
      check_flag_sundials(
          CVodeAdjInit(solver_->cvodes_mem_, num_steps_between_checkpoints_,
                       interpolation_polynomial_),
          "CVodeAdjInit");
    }

    /**
     * Solve the ODE initial value problem y' = f(t, y), y(t0) = y0 at a set of
     * times, { t1, t2, t3, ... } using the requested forward solver of CVODES.
     */
    const auto ts_dbl = value_of(ts_);

    double t_init = value_of(t0_);
    for (size_t n = 0; n < ts_dbl.size(); ++n) {
      double t_final = ts_dbl[n];
      if (t_final != t_init) {
        if (is_var_return_) {
          int ncheck;

          int error_code
              = CVodeF(solver_->cvodes_mem_, t_final,
                       solver_->nv_state_forward_, &t_init, CV_NORMAL, &ncheck);

          if (error_code == CV_TOO_MUCH_WORK) {
            throw_domain_error(solver_->function_name_, "", t_final,
                               "Failed to integrate to next output time (",
                               ") in less than max_num_steps steps");
          } else {
            check_flag_sundials(error_code, "CVodeF");
          }

        } else {
          int error_code
              = CVode(solver_->cvodes_mem_, t_final, solver_->nv_state_forward_,
                      &t_init, CV_NORMAL);

          if (error_code == CV_TOO_MUCH_WORK) {
            throw_domain_error(solver_->function_name_, "", t_final,
                               "Failed to integrate to next output time (",
                               ") in less than max_num_steps steps");
          } else {
            check_flag_sundials(error_code, "CVode");
          }
        }
      }
      store_state(n, state_forward_, solver_->y_return_[n]);

      t_init = t_final;
    }
  }

  /**
   * Obtain solution of ODE.
   *
   * @return std::vector of Eigen::Matrix of the states of the ODE, one for each
   *   solution time (excluding the initial state)
   */
  std::vector<Eigen::Matrix<T_Return, Eigen::Dynamic, 1>>& solution() noexcept {
    return solver_->y_return_;
  }

  virtual void chain() {
    if (!is_var_return_) {
      return;
    }

    // for sensitivities wrt to ts we do not need to run the backward
    // integration
    if (is_var_ts_) {
      Eigen::VectorXd step_sens = Eigen::VectorXd::Zero(N_);
      for (int i = 0; i < ts_.size(); ++i) {
        for (int j = 0; j < N_; ++j) {
          step_sens.coeffRef(j)
              += forward_as<var>(solver_->y_return_[i].coeff(j)).adj();
        }

        forward_as<var>(stan::get(ts_, i))->adj_ += step_sens.dot(
            rhs(value_of(ts_[i]), solver_->y_[i], value_of_args_tuple_));
        step_sens.setZero();
      }

      if (is_var_only_ts_) {
        return;
      }
    }

    state_backward_.setZero();
    quad_.setZero();

    // At every time step, collect the adjoints from the output
    // variables and re-initialize the solver
    double t_init = value_of(ts_.back());
    for (int i = ts_.size() - 1; i >= 0; --i) {
      // Take in the adjoints from all the output variables at this point
      // in time
      for (int j = 0; j < N_; ++j) {
        state_backward_.coeffRef(j)
            += forward_as<var>(solver_->y_return_[i].coeff(j)).adj();
      }

      double t_final = value_of((i > 0) ? ts_[i - 1] : t0_);
      if (t_final != t_init) {
        if (!backward_is_initialized_) {
          check_flag_sundials(CVodeCreateB(solver_->cvodes_mem_,
                                           solver_backward_, &index_backward_),
                              "CVodeCreateB");

          check_flag_sundials(
              CVodeSetUserDataB(solver_->cvodes_mem_, index_backward_,
                                reinterpret_cast<void*>(this)),
              "CVodeSetUserDataB");

          // initialize CVODES backward machinery.
          // the states of the backward problem *are* the adjoints
          // of the ode states
          check_flag_sundials(
              CVodeInitB(solver_->cvodes_mem_, index_backward_,
                         &cvodes_integrator_adjoint_vari::cv_rhs_adj, t_init,
                         solver_->nv_state_backward_),
              "CVodeInitB");

          check_flag_sundials(
              CVodeSVtolerancesB(solver_->cvodes_mem_, index_backward_,
                                 relative_tolerance_backward_,
                                 solver_->nv_absolute_tolerance_backward_),
              "CVodeSVtolerancesB");

          check_flag_sundials(
              CVodeSetMaxNumStepsB(solver_->cvodes_mem_, index_backward_,
                                   max_num_steps_),
              "CVodeSetMaxNumStepsB");

          check_flag_sundials(CVodeSetLinearSolverB(
                                  solver_->cvodes_mem_, index_backward_,
                                  solver_->LS_backward_, solver_->A_backward_),
                              "CVodeSetLinearSolverB");

          check_flag_sundials(
              CVodeSetJacFnB(
                  solver_->cvodes_mem_, index_backward_,
                  &cvodes_integrator_adjoint_vari::cv_jacobian_rhs_adj_states),
              "CVodeSetJacFnB");

          // Allocate space for backwards quadrature needed when
          // parameters vary.
          if (is_any_var_args_) {
            check_flag_sundials(
                CVodeQuadInitB(solver_->cvodes_mem_, index_backward_,
                               &cvodes_integrator_adjoint_vari::cv_quad_rhs_adj,
                               solver_->nv_quad_),
                "CVodeQuadInitB");

            check_flag_sundials(
                CVodeQuadSStolerancesB(solver_->cvodes_mem_, index_backward_,
                                       relative_tolerance_quadrature_,
                                       absolute_tolerance_quadrature_),
                "CVodeQuadSStolerancesB");

            check_flag_sundials(CVodeSetQuadErrConB(solver_->cvodes_mem_,
                                                    index_backward_, SUNTRUE),
                                "CVodeSetQuadErrConB");
          }

          backward_is_initialized_ = true;
        } else {
          // just re-initialize the solver
          check_flag_sundials(
              CVodeReInitB(solver_->cvodes_mem_, index_backward_, t_init,
                           solver_->nv_state_backward_),
              "CVodeReInitB");

          if (is_any_var_args_) {
            check_flag_sundials(
                CVodeQuadReInitB(solver_->cvodes_mem_, index_backward_,
                                 solver_->nv_quad_),
                "CVodeQuadReInitB");
          }
        }

        int error_code = CVodeB(solver_->cvodes_mem_, t_final, CV_NORMAL);

        if (error_code == CV_TOO_MUCH_WORK) {
          throw_domain_error(solver_->function_name_, "", t_final,
                             "Failed to integrate backward to output time (",
                             ") in less than max_num_steps steps");
        } else {
          check_flag_sundials(error_code, "CVodeB");
        }

        // obtain adjoint states and update t_init to time point
        // reached of t_final
        check_flag_sundials(CVodeGetB(solver_->cvodes_mem_, index_backward_,
                                      &t_init, solver_->nv_state_backward_),
                            "CVodeGetB");

        if (is_any_var_args_) {
          check_flag_sundials(
              CVodeGetQuadB(solver_->cvodes_mem_, index_backward_, &t_init,
                            solver_->nv_quad_),
              "CVodeGetQuadB");
        }
      }
    }

    if (is_var_t0_) {
      forward_as<var>(stan::get(t0_, 0))->adj_ += -state_backward_.dot(
          rhs(t_init, value_of(y0_), value_of_args_tuple_));
    }

    // After integrating all the way back to t0, we finally have the
    // the adjoints we wanted
    // These are the dlog_density / d(initial_conditions[s]) adjoints
    if (is_var_y0_) {
      for (size_t i = 0; i < N_; ++i) {
        forward_as<var>(stan::get(y0_, i))->adj_ += state_backward_.coeff(i);
      }
    }

    // These are the dlog_density / d(parameters[s]) adjoints
    if (is_any_var_args_) {
      for (size_t s = 0; s < num_args_vars_; ++s) {
        args_varis_[s]->adj_ += quad_.coeff(s);
      }
    }
  }

 private:
  /**
   * Call the ODE RHS with given tuple.
   */
  template <typename yT, typename... ArgsT>
<<<<<<< HEAD
  constexpr auto rhs(double t, const yT& y, const std::tuple<ArgsT...>& args_tuple) const {
    return apply([&](auto&&... args) { return solver_->f_(t, y, msgs_, args...); },
=======
  constexpr auto rhs(double t, const yT& y,
                     const std::tuple<ArgsT...>& args_tuple) const {
    return apply([&](auto&&... args) { return f_(t, y, msgs_, args...); },
>>>>>>> eb62f8ca
                 args_tuple);
  }

  /**
   * Utility to cast user memory pointer passed in from CVODES to actual typed
   * object pointer.
   */
  constexpr static cvodes_integrator_adjoint_vari* cast_to_self(void* mem) {
    return static_cast<cvodes_integrator_adjoint_vari*>(mem);
  }

  /**
   * Implements the function of type CVRhsFn which is the user-defined
   * ODE RHS passed to CVODES.
   */
  constexpr static int cv_rhs(realtype t, N_Vector y, N_Vector ydot,
                              void* user_data) {
    cast_to_self(user_data)->rhs(t, NV_DATA_S(y), NV_DATA_S(ydot));
    return 0;
  }

  /**
   * Implements the function of type CVRhsFnB which is the
   * RHS of the backward ODE system.
   */
  constexpr static int cv_rhs_adj(realtype t, N_Vector y, N_Vector yB,
                                  N_Vector yBdot, void* user_data) {
    cast_to_self(user_data)->rhs_adj(t, y, yB, yBdot);
    return 0;
  }

  /**
   * Implements the function of type CVQuadRhsFnB which is the
   * RHS of the backward ODE system's quadrature.
   */
  constexpr static int cv_quad_rhs_adj(realtype t, N_Vector y, N_Vector yB,
                                       N_Vector qBdot, void* user_data) {
    cast_to_self(user_data)->quad_rhs_adj(t, y, yB, qBdot);
    return 0;
  }

  /**
   * Implements the function of type CVDlsJacFn which is the
   * user-defined callback for CVODES to calculate the jacobian of the
   * ode_rhs wrt to the states y. The jacobian is stored in column
   * major format.
   */
  constexpr static int cv_jacobian_rhs_states(realtype t, N_Vector y,
                                              N_Vector fy, SUNMatrix J,
                                              void* user_data, N_Vector tmp1,
                                              N_Vector tmp2, N_Vector tmp3) {
    cast_to_self(user_data)->jacobian_rhs_states(t, y, J);
    return 0;
  }

  /**
   * Implements the CVLsJacFnB function for evaluating the jacobian of
   * the adjoint problem wrt to the backward states.
   */
  constexpr static int cv_jacobian_rhs_adj_states(realtype t, N_Vector y,
                                                  N_Vector yB, N_Vector fyB,
                                                  SUNMatrix J, void* user_data,
                                                  N_Vector tmp1, N_Vector tmp2,
                                                  N_Vector tmp3) {
    cast_to_self(user_data)->jacobian_rhs_adj_states(t, y, J);
    return 0;
  }

  /**
   * Calculates the ODE RHS, dy_dt, using the user-supplied functor at
   * the given time t and state y.
   */
  inline void rhs(double t, const double y[], double dy_dt[]) const {
    const Eigen::VectorXd y_vec = Eigen::Map<const Eigen::VectorXd>(y, N_);

    const Eigen::VectorXd dy_dt_vec = rhs(t, y_vec, value_of_args_tuple_);

    check_size_match(solver_->function_name_, "dy_dt", dy_dt_vec.size(),
                     "states", N_);

    Eigen::Map<Eigen::VectorXd>(dy_dt, N_) = dy_dt_vec;
  }

  /*
   * Calculate the adjoint sensitivity RHS for varying initial conditions
   * and parameters
   *
   * Equation 2.23 in the cvs_guide.
   *
   * @param[in] initial var vector
   * @param[in] param var vector
   * @param[in] t time
   * @param[in] y state of the base ODE system
   * @param[in] yB state of the adjoint ODE system
   * @param[out] yBdot evaluation of adjoint ODE RHS
   */
  inline void rhs_adj(double t, N_Vector y, N_Vector yB, N_Vector yBdot) const {
    Eigen::Map<const Eigen::VectorXd> y_vec(NV_DATA_S(y), N_);
    Eigen::Map<Eigen::VectorXd> mu(NV_DATA_S(yB), N_);
    Eigen::Map<Eigen::VectorXd> mu_dot(NV_DATA_S(yBdot), N_);
    mu_dot.setZero();

    const nested_rev_autodiff nested;

    Eigen::Matrix<var, Eigen::Dynamic, 1> y_vars(y_vec);

    Eigen::Matrix<var, Eigen::Dynamic, 1> f_y_t_vars
        = rhs(t, y_vars, value_of_args_tuple_);

    check_size_match(solver_->function_name_, "dy_dt", f_y_t_vars.size(),
                     "states", N_);

    f_y_t_vars.adj() = -mu;

    grad();

    mu_dot = y_vars.adj();
  }

  /*
   * Calculate the RHS for the quadrature part of the adjoint ODE
   * problem.
   *
   * This is the integrand of equation 2.22 in the cvs_guide.
   *
   * @param[in] initial var vector
   * @param[in] param var vector
   * @param[in] t time
   * @param[in] y state of the base ODE system
   * @param[in] yB state of the adjoint ODE system
   * @param[out] qBdot evaluation of adjoint ODE quadrature RHS
   */
  inline void quad_rhs_adj(double t, N_Vector y, N_Vector yB, N_Vector qBdot) {
    Eigen::Map<const Eigen::VectorXd> y_vec(NV_DATA_S(y), N_);
    Eigen::Map<Eigen::VectorXd> mu(NV_DATA_S(yB), N_);
    Eigen::Map<Eigen::VectorXd> mu_dot(NV_DATA_S(qBdot), num_args_vars_);
    mu_dot.setZero();

    const nested_rev_autodiff nested;

    // The vars here do not live on the nested stack so must be zero'd
    // separately
    stan::math::for_each([](auto&& arg) { zero_adjoints(arg); },
                         local_args_tuple_);

    Eigen::Matrix<var, Eigen::Dynamic, 1> f_y_t_vars
        = rhs(t, y_vec, local_args_tuple_);

    check_size_match(solver_->function_name_, "dy_dt", f_y_t_vars.size(),
                     "states", N_);

    f_y_t_vars.adj() = -mu;

    grad();

    apply([&](auto&&... args) { accumulate_adjoints(mu_dot.data(), args...); },
          local_args_tuple_);
  }

  /**
   * Calculates the jacobian of the ODE RHS wrt to its states y at the
   * given time-point t and state y.
   */
  inline void jacobian_rhs_states(double t, N_Vector y, SUNMatrix J) const {
    Eigen::Map<Eigen::MatrixXd> Jfy(SM_DATA_D(J), N_, N_);
    Eigen::Map<const Eigen::VectorXd> x(NV_DATA_S(y), N_);

    nested_rev_autodiff nested;

    Eigen::Matrix<var, Eigen::Dynamic, 1> y_var(x);
    Eigen::Matrix<var, Eigen::Dynamic, 1> fy_var
        = rhs(t, y_var, value_of_args_tuple_);

    check_size_match(solver_->function_name_, "dy_dt", fy_var.size(), "states",
                     N_);

    grad(fy_var.coeffRef(0).vi_);
    Jfy.col(0) = y_var.adj();
    for (int i = 1; i < fy_var.size(); ++i) {
      nested.set_zero_all_adjoints();
      grad(fy_var.coeffRef(i).vi_);
      Jfy.col(i) = y_var.adj();
    }
    Jfy.transposeInPlace();
  }

  /*
   * Calculate the Jacobian of the RHS of the adjoint ODE (see rhs_adj
   * below for citation for how this is done)
   *
   * @param[in] y State of system
   * @param[in] t Time
   * @param[out] J CVode structure where output is to be stored
   */
  inline void jacobian_rhs_adj_states(double t, N_Vector y, SUNMatrix J) const {
    Eigen::Map<Eigen::MatrixXd> J_adj_y(SM_DATA_D(J), N_, N_);

    // J_adj_y = -1 * transpose(J_y)
    jacobian_rhs_states(t, y, J);

    J_adj_y.transposeInPlace();
    J_adj_y.array() *= -1.0;
  }

  /**
   * Overloads which setup the states returned from the forward solve. In case
   * the return type is a double only, then no autodiff is needed. In case of
   * autodiff then non-chaining varis are setup accordingly.
   */
  void store_state(std::size_t n, const Eigen::VectorXd& state,
                   Eigen::Matrix<var, Eigen::Dynamic, 1>& state_return) {
    solver_->y_[n] = state;
    state_return.resize(N_);
    for (size_t i = 0; i < N_; i++) {
      state_return.coeffRef(i) = var(new vari(state.coeff(i), false));
    }
  }

  void store_state(std::size_t n, const Eigen::VectorXd& state,
                   Eigen::Matrix<double, Eigen::Dynamic, 1>& state_return) {
    solver_->y_[n] = state;
    state_return = state;
  }
};  // cvodes integrator adjoint vari

}  // namespace math
}  // namespace stan
#endif<|MERGE_RESOLUTION|>--- conflicted
+++ resolved
@@ -553,14 +553,8 @@
    * Call the ODE RHS with given tuple.
    */
   template <typename yT, typename... ArgsT>
-<<<<<<< HEAD
   constexpr auto rhs(double t, const yT& y, const std::tuple<ArgsT...>& args_tuple) const {
     return apply([&](auto&&... args) { return solver_->f_(t, y, msgs_, args...); },
-=======
-  constexpr auto rhs(double t, const yT& y,
-                     const std::tuple<ArgsT...>& args_tuple) const {
-    return apply([&](auto&&... args) { return f_(t, y, msgs_, args...); },
->>>>>>> eb62f8ca
                  args_tuple);
   }
 
