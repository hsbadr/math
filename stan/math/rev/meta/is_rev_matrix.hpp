#ifndef STAN_MATH_REV_META_IS_REV_MATRIX_HPP
#define STAN_MATH_REV_META_IS_REV_MATRIX_HPP

#include <stan/math/rev/core/var.hpp>
#include <stan/math/rev/meta/is_var.hpp>
#include <stan/math/prim/meta/conjunction.hpp>
#include <stan/math/prim/meta/disjunction.hpp>
#include <stan/math/prim/meta/is_rev_matrix.hpp>
#include <stan/math/prim/meta/is_eigen.hpp>
#include <type_traits>

namespace stan {
/** \ingroup type_trait
 * Defines a static member named value which is defined to be true
 * if the type is either a type derived from `Eigen::EigenBase` with a `Scalar`
 *  type of `var_value<double>` or a `var_value<T>` where T is derived from
 * `Eigen::EigenBase`
 */
template <typename T>
struct is_rev_matrix<
    T,
<<<<<<< HEAD
    require_any_t<is_var_matrix<T>, math::conjunction<is_eigen_matrix_base<T>,
                                                      is_var<value_type_t<T>>>>>
    : std::true_type {};
=======
    require_all_t<is_var<scalar_type_t<T>>,
                  math::disjunction<
                      math::conjunction<is_var<T>, is_eigen<value_type_t<T>>>,
                      is_eigen<T>>>> : std::true_type {};
>>>>>>> 3b0ddba2

/** \ingroup type_trait
 * Defines a static member named value which is defined to be true
 * if the type is either a type derived from `Eigen::EigenBase` with a `Scalar`
 *  type of `var_value<double>` or a `var_value<T>` where T is derived from
 * `Eigen::EigenBase`. And the type must have a compile time constant number
 *  of columns equal to 1.
 */
template <typename T>
struct is_rev_col_vector<
    T, require_all_t<is_var<scalar_type_t<T>>,
                     math::disjunction<is_eigen_col_vector<T>,
                                       is_eigen_col_vector<value_type_t<T>>>>>
    : std::true_type {};

/** \ingroup type_trait
 * Defines a static member named value which is defined to be true
 * if the type is either a type derived from `Eigen::EigenBase` with a `Scalar`
 *  type of `var_value<double>` or a `var_value<T>` where T is derived from
 * `Eigen::EigenBase`. And the type must have a compile time constant number
 *  of rows equal to 1.
 */
template <typename T>
struct is_rev_row_vector<
    T, require_all_t<is_var<scalar_type_t<T>>,
                     math::disjunction<is_eigen_row_vector<T>,
                                       is_eigen_row_vector<value_type_t<T>>>>>
    : std::true_type {};

/** \ingroup type_trait
 * Defines a static member named value which is defined to be true
 * if the type is either a type derived from `Eigen::EigenBase` with a `Scalar`
 *  type of `var_value<double>` or a `var_value<T>` where T is derived from
 * `Eigen::EigenBase`. And the type must have a compile time constant number
 *  of rows equal to 1.
 */
template <typename T>
struct is_rev_vector<T,
                     require_any_t<is_rev_col_vector<T>, is_rev_row_vector<T>>>
    : std::true_type {};

}  // namespace stan
#endif<|MERGE_RESOLUTION|>--- conflicted
+++ resolved
@@ -19,16 +19,10 @@
 template <typename T>
 struct is_rev_matrix<
     T,
-<<<<<<< HEAD
-    require_any_t<is_var_matrix<T>, math::conjunction<is_eigen_matrix_base<T>,
-                                                      is_var<value_type_t<T>>>>>
-    : std::true_type {};
-=======
     require_all_t<is_var<scalar_type_t<T>>,
                   math::disjunction<
                       math::conjunction<is_var<T>, is_eigen<value_type_t<T>>>,
                       is_eigen<T>>>> : std::true_type {};
->>>>>>> 3b0ddba2
 
 /** \ingroup type_trait
  * Defines a static member named value which is defined to be true
