--- conflicted
+++ resolved
@@ -8,18 +8,12 @@
 
 namespace stan {
 
-<<<<<<< HEAD
-template <>
-struct partials_type<stan::math::var> {
-  using type = double;
-=======
 /**
  * Specialization of partials type returns double if input type is a double.
  */
 template <typename T>
 struct partials_type<T, std::enable_if_t<is_var<std::decay_t<T>>::value>> {
   using type = typename std::decay_t<T>::Scalar;
->>>>>>> 54277ffc
 };
 
 }  // namespace stan
