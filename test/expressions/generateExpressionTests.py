--- conflicted
+++ resolved
@@ -126,22 +126,6 @@
 # list of function arguments that need special scalar values.
 # None means to use the default argument value.
 special_arg_values = {
-<<<<<<< HEAD
-	"acosh" : [1.4],
-	"log1m_exp" : [-0.6],
-  "categorical_log" : [None, 1],
-	"categorical_lpmf" : [None, 1],
-  "categorical_rng" : [1, None],
-	"hmm_hidden_state_prob" : [None, 1, 1],
-  "hmm_latent_rng" : [None, 1, 1, None],
-  "hmm_marginal" : [None, 1, 1],
-  "lkj_corr_lpdf" : [1, None],
-  "lkj_corr_log" : [1, None],
-  "log_diff_exp" : [3, None],
-  "multinomial_log" : [None, 1],
-  "multinomial_lpmf" : [None, 1],
-  "multinomial_rng" : [1, None, None],
-=======
     "acosh": [1.4],
     "log1m_exp": [-0.6],
     "categorical_log": [None, 1],
@@ -153,8 +137,10 @@
     "lkj_corr_lpdf": [1, None],
     "lkj_corr_log": [1, None],
     "log_diff_exp": [3, None],
-    "log_inv_logit_diff": [1.2, 0.4],
->>>>>>> 37f1d091
+    "log_inv_logit_diff": [1.2, 0.4],  
+    "multinomial_log" : [None, 1],
+    "multinomial_lpmf" : [None, 1],
+    "multinomial_rng" : [1, None, None],
 }
 
 
