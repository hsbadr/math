--- conflicted
+++ resolved
@@ -187,17 +187,13 @@
     "pareto_type_2_cdf_log": [1.5, 0.7, None, None],
     "pareto_type_2_lcdf": [1.5, 0.7, None, None],
     "unit_vector_free" : [1.0],
-<<<<<<< HEAD
-    "wiener_log" : [0.8, None, 0.4, None, None],
-    "wiener_lpdf" : [0.8, None, 0.4, None, None],}
-=======
     "student_t_cdf" : [0.8, None, 0.4, None],
     "student_t_cdf_log" : [0.8, None, 0.4, None],
     "student_t_ccdf_log" : [0.8, None, 0.4, None],
     "student_t_lccdf" : [0.8, None, 0.4, None],
     "student_t_lcdf" : [0.8, None, 0.4, None],
-}
->>>>>>> cf0188e5
+    "wiener_log" : [0.8, None, 0.4, None, None],
+    "wiener_lpdf" : [0.8, None, 0.4, None, None],}
 
 def make_arg_code(arg, scalar, var_name, var_number, function_name):
     """
@@ -251,12 +247,12 @@
 
 def handle_function_list(functions_input, signatures):
     """
-    Handles list of functions, splitting elements between functions and signatures.
+    Handles list of functions, splitting elements between functions and signatures.  
     :param functions_input: This can contain names of functions
     already supported by stanc3, full function signatures or file names of files containing
     any of the previous two.
-    :param signatures:
-    :return:
+    :param signatures: 
+    :return: 
     """
     function_names = []
     function_signatures = []
