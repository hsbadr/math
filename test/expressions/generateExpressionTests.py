--- conflicted
+++ resolved
@@ -212,13 +212,10 @@
     "pareto_type_2_cdf": [1.5, 0.7, None, None],
     "pareto_type_2_cdf_log": [1.5, 0.7, None, None],
     "pareto_type_2_lcdf": [1.5, 0.7, None, None],
-<<<<<<< HEAD
     "unit_vector_free" : [1.0],
     "positive_ordered_free" : [1.0],
     "ordered_free" : [1.0],
     "simplex_free" : [1.0],
-=======
->>>>>>> f2997642
     "student_t_cdf" : [0.8, None, 0.4, None],
     "student_t_cdf_log" : [0.8, None, 0.4, None],
     "student_t_ccdf_log" : [0.8, None, 0.4, None],
