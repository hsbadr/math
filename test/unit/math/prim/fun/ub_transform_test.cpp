#include <stan/math/prim.hpp>
#include <test/unit/util.hpp>
#include <gtest/gtest.h>
#include <limits>

<<<<<<< HEAD
TEST(prob_transform, ub_constrain) {
  double x = -1.0;
  double ub = 2.0;
  double ubi = stan::math::NEGATIVE_INFTY;

  {
    double result = stan::math::ub_constrain(x, ub);
    double resulti = stan::math::ub_constrain(x, ubi);
    EXPECT_FLOAT_EQ(ub - exp(x), result);
    EXPECT_FLOAT_EQ(x, resulti);
    EXPECT_FLOAT_EQ(x, stan::math::ub_free(result, ub));
    EXPECT_FLOAT_EQ(x, stan::math::ub_free(resulti, ubi));
  }

  {
    double lp = 1.0;
    double lpi = 1.0;
    double result = stan::math::ub_constrain(x, ub, lp);
    double resulti = stan::math::ub_constrain(x, ubi, lpi);
    EXPECT_FLOAT_EQ(ub - exp(x), result);
    EXPECT_FLOAT_EQ(x, resulti);
    EXPECT_FLOAT_EQ(0.0, lp);
    EXPECT_FLOAT_EQ(1.0, lpi);
  }
}

TEST(prob_transform, ub_constrain_matrix) {
  Eigen::VectorXd x(2);
  x << -1.0, 1.1;
  Eigen::VectorXd ub(2);
  ub << 2.0, stan::math::NEGATIVE_INFTY;
  double ubd = 2.0;

  Eigen::VectorXd ub_bad(3);

  // matrix, real
  {
    Eigen::VectorXd result = stan::math::ub_constrain(x, ubd);
    for (size_t i = 0; i < result.size(); ++i) {
      EXPECT_FLOAT_EQ(result(i), stan::math::ub_constrain(x(i), ubd));
    }
    EXPECT_MATRIX_EQ(x, stan::math::ub_free(result, ubd));
  }

  // matrix, matrix
  {
    Eigen::VectorXd result = stan::math::ub_constrain(x, ub);
    for (size_t i = 0; i < result.size(); ++i) {
      EXPECT_FLOAT_EQ(result(i), stan::math::ub_constrain(x(i), ub(i)));
    }
    EXPECT_MATRIX_EQ(x, stan::math::ub_free(result, ub));
    EXPECT_THROW(stan::math::ub_constrain(x, ub_bad), std::invalid_argument);
  }

  // matrix, real
  {
    double lp0 = 0.0;
    double lp1 = 0.0;
    Eigen::VectorXd result = stan::math::ub_constrain(x, ubd, lp0);
    for (size_t i = 0; i < result.size(); ++i) {
      EXPECT_FLOAT_EQ(result(i), stan::math::ub_constrain(x(i), ubd, lp1));
    }
    EXPECT_FLOAT_EQ(lp0, lp1);
  }

=======
#include <stan/math/prim.hpp>
#include <test/unit/util.hpp>
#include <gtest/gtest.h>
#include <limits>

TEST(prob_transform, ub_constrain) {
  double x = -1.0;
  double ub = 2.0;
  double ubi = stan::math::INFTY;

  {
    double result = stan::math::ub_constrain(x, ub);
    double resulti = stan::math::ub_constrain(x, ubi);
    EXPECT_FLOAT_EQ(ub - exp(x), result);
    EXPECT_FLOAT_EQ(x, resulti);
    EXPECT_FLOAT_EQ(x, stan::math::ub_free(result, ub));
    EXPECT_FLOAT_EQ(x, stan::math::ub_free(resulti, ubi));
  }

  {
    double lp = 1.0;
    double lpi = 1.0;
    double result = stan::math::ub_constrain(x, ub, lp);
    double resulti = stan::math::ub_constrain(x, ubi, lpi);
    EXPECT_FLOAT_EQ(ub - exp(x), result);
    EXPECT_FLOAT_EQ(x, resulti);
    EXPECT_FLOAT_EQ(0.0, lp);
    EXPECT_FLOAT_EQ(1.0, lpi);
  }
}

TEST(prob_transform, ub_constrain_matrix) {
  Eigen::VectorXd x(2);
  x << -1.0, 1.1;
  Eigen::VectorXd ub(2);
  ub << 2.0, stan::math::INFTY;
  double ubd = 2.0;

  Eigen::VectorXd ub_bad(3);

  // matrix, real
  {
    Eigen::VectorXd result = stan::math::ub_constrain(x, ubd);
    for (size_t i = 0; i < result.size(); ++i) {
      EXPECT_FLOAT_EQ(result(i), stan::math::ub_constrain(x(i), ubd));
    }
    auto x_free = stan::math::ub_free(result, ubd);
    // EXPECT_MATRIX_EQ(x, x_free);
    for (size_t i = 0; i < x.size(); ++i) {
      EXPECT_FLOAT_EQ(x.coeff(i), x_free.coeff(i));
    }
  }
  // matrix, matrix
  {
    Eigen::VectorXd result = stan::math::ub_constrain(x, ub);
    for (size_t i = 0; i < result.size(); ++i) {
      EXPECT_FLOAT_EQ(result(i), stan::math::ub_constrain(x(i), ub(i)));
    }
    EXPECT_MATRIX_EQ(x, stan::math::ub_free(result, ub));
    EXPECT_THROW(stan::math::ub_constrain(x, ub_bad), std::invalid_argument);
  }
  // matrix, real
  {
    double lp0 = 0.0;
    double lp1 = 0.0;
    Eigen::VectorXd result = stan::math::ub_constrain(x, ubd, lp0);
    for (size_t i = 0; i < result.size(); ++i) {
      EXPECT_FLOAT_EQ(result(i), stan::math::ub_constrain(x(i), ubd, lp1));
    }
    EXPECT_FLOAT_EQ(lp0, lp1);
  }
>>>>>>> e9e327a7
  // matrix, matrix
  {
    double lp0 = 0.0;
    double lp1 = 0.0;
    Eigen::VectorXd result = stan::math::ub_constrain(x, ub, lp0);
    for (size_t i = 0; i < result.size(); ++i) {
      EXPECT_FLOAT_EQ(result(i), stan::math::ub_constrain(x(i), ub(i), lp1));
    }
    EXPECT_FLOAT_EQ(lp0, lp1);
    EXPECT_THROW(stan::math::ub_constrain(x, ub_bad, lp1),
                 std::invalid_argument);
  }
}

TEST(prob_transform, ub_constrain_std_vector) {
  Eigen::VectorXd x(2);
  x << -1.0, 1.1;
  Eigen::VectorXd ub(2);
<<<<<<< HEAD
  ub << 2.0, stan::math::NEGATIVE_INFTY;
  Eigen::VectorXd ub2(2);
  ub << stan::math::NEGATIVE_INFTY, 1.0;
=======
  ub << 2.0, stan::math::INFTY;
  Eigen::VectorXd ub2(2);
  ub << stan::math::INFTY, 1.0;
>>>>>>> e9e327a7
  double ubd = 2.0;

  Eigen::VectorXd ub_bad(3);

<<<<<<< HEAD
  std::vector<Eigen::VectorXd> x_vec = {x, 2 * x};
=======
  std::vector<Eigen::VectorXd> x_vec = {x, x};
>>>>>>> e9e327a7
  std::vector<Eigen::VectorXd> ub_vec = {ub, ub2};

  std::vector<Eigen::VectorXd> ub_vec_bad1 = {ub, ub2, ub};
  std::vector<Eigen::VectorXd> ub_vec_bad2 = {ub, ub_bad};
<<<<<<< HEAD

=======
>>>>>>> e9e327a7
  // matrix[], real
  {
    std::vector<Eigen::VectorXd> result = stan::math::ub_constrain(x_vec, ubd);
    for (size_t i = 0; i < result.size(); ++i) {
      EXPECT_MATRIX_EQ(result[i], stan::math::ub_constrain(x_vec[i], ubd));
    }
    auto free_x = stan::math::ub_free(result, ubd);
    for (size_t i = 0; i < result.size(); ++i) {
<<<<<<< HEAD
      EXPECT_MATRIX_EQ(x[i], free_x[i]);
=======
      for (size_t j = 0; j < x.size(); ++j) {
        EXPECT_FLOAT_EQ(x.coeff(j), free_x[i].coeff(j));
      }
>>>>>>> e9e327a7
    }
  }

  // matrix[], matrix
  {
    std::vector<Eigen::VectorXd> result = stan::math::ub_constrain(x_vec, ub);
    for (size_t i = 0; i < result.size(); ++i) {
      EXPECT_MATRIX_EQ(result[i], stan::math::ub_constrain(x_vec[i], ub));
    }
    auto free_x = stan::math::ub_free(result, ub);
    for (size_t i = 0; i < result.size(); ++i) {
<<<<<<< HEAD
      EXPECT_MATRIX_EQ(x[i], free_x[i]);
=======
      for (size_t j = 0; j < x.size(); ++j) {
        EXPECT_FLOAT_EQ(x.coeff(j), free_x[i].coeff(j));
      }
>>>>>>> e9e327a7
    }
    EXPECT_THROW(stan::math::ub_constrain(x_vec, ub_bad),
                 std::invalid_argument);
  }

  // matrix[], matrix[]
  {
    std::vector<Eigen::VectorXd> result
        = stan::math::ub_constrain(x_vec, ub_vec);
    for (size_t i = 0; i < result.size(); ++i) {
      EXPECT_MATRIX_EQ(result[i],
                       stan::math::ub_constrain(x_vec[i], ub_vec[i]));
    }
    auto free_x = stan::math::ub_free(result, ub_vec);
    for (size_t i = 0; i < result.size(); ++i) {
<<<<<<< HEAD
      EXPECT_MATRIX_EQ(x[i], free_x[i]);
=======
      for (size_t j = 0; j < x.size(); ++j) {
        EXPECT_FLOAT_EQ(x.coeff(j), free_x[i].coeff(j));
      }
>>>>>>> e9e327a7
    }
    EXPECT_THROW(stan::math::ub_constrain(x_vec, ub_vec_bad1),
                 std::invalid_argument);
    EXPECT_THROW(stan::math::ub_constrain(x_vec, ub_vec_bad2),
                 std::invalid_argument);
  }

  // matrix[], real
  {
    double lp0 = 0.0;
    double lp1 = 0.0;
    std::vector<Eigen::VectorXd> result
        = stan::math::ub_constrain(x_vec, ubd, lp0);
    for (size_t i = 0; i < result.size(); ++i) {
      EXPECT_MATRIX_EQ(result[i], stan::math::ub_constrain(x_vec[i], ubd, lp1));
    }
    EXPECT_FLOAT_EQ(lp0, lp1);
  }

  // matrix[], matrix
  {
    double lp0 = 0.0;
    double lp1 = 0.0;
    std::vector<Eigen::VectorXd> result
        = stan::math::ub_constrain(x_vec, ub, lp0);
    for (size_t i = 0; i < result.size(); ++i) {
      EXPECT_MATRIX_EQ(result[i], stan::math::ub_constrain(x_vec[i], ub, lp1));
    }
    EXPECT_FLOAT_EQ(lp0, lp1);
    EXPECT_THROW(stan::math::ub_constrain(x_vec, ub_bad, lp1),
                 std::invalid_argument);
  }

  // matrix[], matrix[]
  {
    double lp0 = 0.0;
    double lp1 = 0.0;
    std::vector<Eigen::VectorXd> result
        = stan::math::ub_constrain(x_vec, ub_vec, lp0);
    for (size_t i = 0; i < result.size(); ++i) {
      EXPECT_MATRIX_EQ(result[i],
                       stan::math::ub_constrain(x_vec[i], ub_vec[i], lp1));
    }
    EXPECT_FLOAT_EQ(lp0, lp1);
    EXPECT_THROW(stan::math::ub_constrain(x_vec, ub_vec_bad1, lp1),
                 std::invalid_argument);
    EXPECT_THROW(stan::math::ub_constrain(x_vec, ub_vec_bad2, lp1),
                 std::invalid_argument);
  }
}

TEST(prob_transform, ub_free_exception) {
  double ubd = 2.0;
  Eigen::VectorXd ub(2);
  ub << 1.0, 2.0;
  Eigen::VectorXd ub2(2);
  ub2 << -1.0, 5.0;
  std::vector<Eigen::VectorXd> ub_vec = {ub, ub2};

  double xd_bad = 5.0;
  Eigen::VectorXd x_bad(2);
  x_bad << 10.0, 5.0;
  Eigen::VectorXd x_bad2(2);
  x_bad2 << 10.0, 5.0;
  std::vector<Eigen::VectorXd> x_bad_vec = {x_bad, x_bad2};

  EXPECT_THROW(stan::math::ub_free(xd_bad, ubd), std::domain_error);

  EXPECT_THROW(stan::math::ub_free(x_bad, ubd), std::domain_error);
  EXPECT_THROW(stan::math::ub_free(x_bad, ub), std::domain_error);

  EXPECT_THROW(stan::math::ub_free(x_bad_vec, ubd), std::domain_error);
  EXPECT_THROW(stan::math::ub_free(x_bad_vec, ub), std::domain_error);
  EXPECT_THROW(stan::math::ub_free(x_bad_vec, ub_vec), std::domain_error);
}<|MERGE_RESOLUTION|>--- conflicted
+++ resolved
@@ -3,11 +3,10 @@
 #include <gtest/gtest.h>
 #include <limits>
 
-<<<<<<< HEAD
 TEST(prob_transform, ub_constrain) {
   double x = -1.0;
   double ub = 2.0;
-  double ubi = stan::math::NEGATIVE_INFTY;
+  double ubi = stan::math::INFTY;
 
   {
     double result = stan::math::ub_constrain(x, ub);
@@ -34,7 +33,7 @@
   Eigen::VectorXd x(2);
   x << -1.0, 1.1;
   Eigen::VectorXd ub(2);
-  ub << 2.0, stan::math::NEGATIVE_INFTY;
+  ub << 2.0, stan::math::INFTY;
   double ubd = 2.0;
 
   Eigen::VectorXd ub_bad(3);
@@ -45,9 +44,12 @@
     for (size_t i = 0; i < result.size(); ++i) {
       EXPECT_FLOAT_EQ(result(i), stan::math::ub_constrain(x(i), ubd));
     }
-    EXPECT_MATRIX_EQ(x, stan::math::ub_free(result, ubd));
-  }
-
+    auto x_free = stan::math::ub_free(result, ubd);
+    // EXPECT_MATRIX_EQ(x, x_free);
+    for (size_t i = 0; i < x.size(); ++i) {
+      EXPECT_FLOAT_EQ(x.coeff(i), x_free.coeff(i));
+    }
+  }
   // matrix, matrix
   {
     Eigen::VectorXd result = stan::math::ub_constrain(x, ub);
@@ -57,7 +59,6 @@
     EXPECT_MATRIX_EQ(x, stan::math::ub_free(result, ub));
     EXPECT_THROW(stan::math::ub_constrain(x, ub_bad), std::invalid_argument);
   }
-
   // matrix, real
   {
     double lp0 = 0.0;
@@ -69,123 +70,37 @@
     EXPECT_FLOAT_EQ(lp0, lp1);
   }
 
-=======
-#include <stan/math/prim.hpp>
-#include <test/unit/util.hpp>
-#include <gtest/gtest.h>
-#include <limits>
-
-TEST(prob_transform, ub_constrain) {
-  double x = -1.0;
-  double ub = 2.0;
-  double ubi = stan::math::INFTY;
-
-  {
-    double result = stan::math::ub_constrain(x, ub);
-    double resulti = stan::math::ub_constrain(x, ubi);
-    EXPECT_FLOAT_EQ(ub - exp(x), result);
-    EXPECT_FLOAT_EQ(x, resulti);
-    EXPECT_FLOAT_EQ(x, stan::math::ub_free(result, ub));
-    EXPECT_FLOAT_EQ(x, stan::math::ub_free(resulti, ubi));
-  }
-
-  {
-    double lp = 1.0;
-    double lpi = 1.0;
-    double result = stan::math::ub_constrain(x, ub, lp);
-    double resulti = stan::math::ub_constrain(x, ubi, lpi);
-    EXPECT_FLOAT_EQ(ub - exp(x), result);
-    EXPECT_FLOAT_EQ(x, resulti);
-    EXPECT_FLOAT_EQ(0.0, lp);
-    EXPECT_FLOAT_EQ(1.0, lpi);
+  // matrix, matrix
+  {
+    double lp0 = 0.0;
+    double lp1 = 0.0;
+    Eigen::VectorXd result = stan::math::ub_constrain(x, ub, lp0);
+    for (size_t i = 0; i < result.size(); ++i) {
+      EXPECT_FLOAT_EQ(result(i), stan::math::ub_constrain(x(i), ub(i), lp1));
+    }
+    EXPECT_FLOAT_EQ(lp0, lp1);
+    EXPECT_THROW(stan::math::ub_constrain(x, ub_bad, lp1),
+                 std::invalid_argument);
   }
 }
 
-TEST(prob_transform, ub_constrain_matrix) {
+TEST(prob_transform, ub_constrain_std_vector) {
   Eigen::VectorXd x(2);
   x << -1.0, 1.1;
   Eigen::VectorXd ub(2);
   ub << 2.0, stan::math::INFTY;
-  double ubd = 2.0;
-
-  Eigen::VectorXd ub_bad(3);
-
-  // matrix, real
-  {
-    Eigen::VectorXd result = stan::math::ub_constrain(x, ubd);
-    for (size_t i = 0; i < result.size(); ++i) {
-      EXPECT_FLOAT_EQ(result(i), stan::math::ub_constrain(x(i), ubd));
-    }
-    auto x_free = stan::math::ub_free(result, ubd);
-    // EXPECT_MATRIX_EQ(x, x_free);
-    for (size_t i = 0; i < x.size(); ++i) {
-      EXPECT_FLOAT_EQ(x.coeff(i), x_free.coeff(i));
-    }
-  }
-  // matrix, matrix
-  {
-    Eigen::VectorXd result = stan::math::ub_constrain(x, ub);
-    for (size_t i = 0; i < result.size(); ++i) {
-      EXPECT_FLOAT_EQ(result(i), stan::math::ub_constrain(x(i), ub(i)));
-    }
-    EXPECT_MATRIX_EQ(x, stan::math::ub_free(result, ub));
-    EXPECT_THROW(stan::math::ub_constrain(x, ub_bad), std::invalid_argument);
-  }
-  // matrix, real
-  {
-    double lp0 = 0.0;
-    double lp1 = 0.0;
-    Eigen::VectorXd result = stan::math::ub_constrain(x, ubd, lp0);
-    for (size_t i = 0; i < result.size(); ++i) {
-      EXPECT_FLOAT_EQ(result(i), stan::math::ub_constrain(x(i), ubd, lp1));
-    }
-    EXPECT_FLOAT_EQ(lp0, lp1);
-  }
->>>>>>> e9e327a7
-  // matrix, matrix
-  {
-    double lp0 = 0.0;
-    double lp1 = 0.0;
-    Eigen::VectorXd result = stan::math::ub_constrain(x, ub, lp0);
-    for (size_t i = 0; i < result.size(); ++i) {
-      EXPECT_FLOAT_EQ(result(i), stan::math::ub_constrain(x(i), ub(i), lp1));
-    }
-    EXPECT_FLOAT_EQ(lp0, lp1);
-    EXPECT_THROW(stan::math::ub_constrain(x, ub_bad, lp1),
-                 std::invalid_argument);
-  }
-}
-
-TEST(prob_transform, ub_constrain_std_vector) {
-  Eigen::VectorXd x(2);
-  x << -1.0, 1.1;
-  Eigen::VectorXd ub(2);
-<<<<<<< HEAD
-  ub << 2.0, stan::math::NEGATIVE_INFTY;
-  Eigen::VectorXd ub2(2);
-  ub << stan::math::NEGATIVE_INFTY, 1.0;
-=======
-  ub << 2.0, stan::math::INFTY;
   Eigen::VectorXd ub2(2);
   ub << stan::math::INFTY, 1.0;
->>>>>>> e9e327a7
   double ubd = 2.0;
 
   Eigen::VectorXd ub_bad(3);
 
-<<<<<<< HEAD
   std::vector<Eigen::VectorXd> x_vec = {x, 2 * x};
-=======
-  std::vector<Eigen::VectorXd> x_vec = {x, x};
->>>>>>> e9e327a7
   std::vector<Eigen::VectorXd> ub_vec = {ub, ub2};
 
   std::vector<Eigen::VectorXd> ub_vec_bad1 = {ub, ub2, ub};
   std::vector<Eigen::VectorXd> ub_vec_bad2 = {ub, ub_bad};
-<<<<<<< HEAD
-
-=======
->>>>>>> e9e327a7
+
   // matrix[], real
   {
     std::vector<Eigen::VectorXd> result = stan::math::ub_constrain(x_vec, ubd);
@@ -194,13 +109,9 @@
     }
     auto free_x = stan::math::ub_free(result, ubd);
     for (size_t i = 0; i < result.size(); ++i) {
-<<<<<<< HEAD
-      EXPECT_MATRIX_EQ(x[i], free_x[i]);
-=======
       for (size_t j = 0; j < x.size(); ++j) {
-        EXPECT_FLOAT_EQ(x.coeff(j), free_x[i].coeff(j));
+        EXPECT_FLOAT_EQ(x_vec[i].coeff(j), free_x[i].coeff(j));
       }
->>>>>>> e9e327a7
     }
   }
 
@@ -212,13 +123,9 @@
     }
     auto free_x = stan::math::ub_free(result, ub);
     for (size_t i = 0; i < result.size(); ++i) {
-<<<<<<< HEAD
-      EXPECT_MATRIX_EQ(x[i], free_x[i]);
-=======
       for (size_t j = 0; j < x.size(); ++j) {
-        EXPECT_FLOAT_EQ(x.coeff(j), free_x[i].coeff(j));
+        EXPECT_FLOAT_EQ(x_vec[i].coeff(j), free_x[i].coeff(j));
       }
->>>>>>> e9e327a7
     }
     EXPECT_THROW(stan::math::ub_constrain(x_vec, ub_bad),
                  std::invalid_argument);
@@ -234,13 +141,9 @@
     }
     auto free_x = stan::math::ub_free(result, ub_vec);
     for (size_t i = 0; i < result.size(); ++i) {
-<<<<<<< HEAD
-      EXPECT_MATRIX_EQ(x[i], free_x[i]);
-=======
       for (size_t j = 0; j < x.size(); ++j) {
-        EXPECT_FLOAT_EQ(x.coeff(j), free_x[i].coeff(j));
+        EXPECT_FLOAT_EQ(x_vec[i].coeff(j), free_x[i].coeff(j));
       }
->>>>>>> e9e327a7
     }
     EXPECT_THROW(stan::math::ub_constrain(x_vec, ub_vec_bad1),
                  std::invalid_argument);
