#include <stan/math/prim.hpp>
#include <gtest/gtest.h>
#include <limits>
#include <vector>

TEST(ProbDistributionsCategoricalLogit, Categorical) {
  using Eigen::Dynamic;
  using Eigen::Matrix;
  using stan::math::log_softmax;
  Matrix<double, Dynamic, 1> theta(3, 1);
  theta << -1, 2, -10;
  Matrix<double, Dynamic, 1> theta_log_softmax = log_softmax(theta);

  EXPECT_FLOAT_EQ(theta_log_softmax[0],
                  stan::math::categorical_logit_log(1, theta));
  EXPECT_FLOAT_EQ(theta_log_softmax[1],
                  stan::math::categorical_logit_log(2, theta));
  EXPECT_FLOAT_EQ(theta_log_softmax[2],
                  stan::math::categorical_logit_log(3, theta));
}

TEST(ProbDistributionsCategoricalLogit, CategoricalVectorized) {
  using Eigen::Dynamic;
  using Eigen::Matrix;
  using Eigen::VectorXd;
  using stan::math::log_softmax;
  Matrix<double, Dynamic, 1> theta(3);
  theta << -1, 2, -10;

  std::vector<int> ns(0);
  EXPECT_FLOAT_EQ(0.0, stan::math::categorical_logit_log(ns, theta));

  Matrix<double, Dynamic, 1> theta_log_softmax = log_softmax(theta);

  std::vector<int> ms(3);
  ms[0] = 1;
  ms[1] = 2;
  ms[2] = 1;
  EXPECT_FLOAT_EQ(
      theta_log_softmax[0] + theta_log_softmax[1] + theta_log_softmax[0],
      stan::math::categorical_logit_log(ms, theta));

  std::vector<VectorXd> arr_theta(3);
  arr_theta[0] = log_softmax((VectorXd(3) << 1.5, -3, 8.2).finished());
  arr_theta[1] = log_softmax((VectorXd(3) << 5.1, 3.2, 5.2).finished());
  arr_theta[2] = log_softmax((VectorXd(3) << -3.1, -9.8, -2.1).finished());

  EXPECT_FLOAT_EQ(arr_theta[0][0] + arr_theta[1][1] + arr_theta[2][0],
                  stan::math::categorical_logit_log(ms, arr_theta));

  EXPECT_FLOAT_EQ(arr_theta[0][2] + arr_theta[1][2] + arr_theta[2][2],
                  stan::math::categorical_logit_log(3, arr_theta));
}

TEST(ProbDistributionsCategoricalLogit, Propto) {
  using Eigen::Dynamic;
  using Eigen::Matrix;
  Matrix<double, Dynamic, 1> theta(3, 1);
  theta << -1, 2, 10;
  EXPECT_FLOAT_EQ(0, stan::math::categorical_logit_log<true>(1, theta));
  EXPECT_FLOAT_EQ(0, stan::math::categorical_logit_log<true>(3, theta));
}

TEST(ProbDistributionsCategoricalLogit, error) {
  using Eigen::Dynamic;
  using Eigen::Matrix;
  using stan::math::categorical_logit_log;

  unsigned int n = 1;
  unsigned int N = 3;
  Matrix<double, Dynamic, 1> theta(N, 1);
  theta << 0.3, 0.5, 0.2;

  EXPECT_NO_THROW(categorical_logit_log(N, theta));
  EXPECT_NO_THROW(categorical_logit_log(n, theta));
  EXPECT_NO_THROW(categorical_logit_log(2, theta));
  EXPECT_THROW(categorical_logit_log(N + 1, theta), std::domain_error);
  EXPECT_THROW(categorical_logit_log(0, theta), std::domain_error);

  theta(1) = std::numeric_limits<double>::quiet_NaN();
  EXPECT_THROW(categorical_logit_log(1, theta), std::domain_error);

  theta(1) = std::numeric_limits<double>::infinity();
  EXPECT_THROW(categorical_logit_log(1, theta), std::domain_error);

  std::vector<int> ns(2);
  ns[0] = 1;
  ns[1] = 2;
  Eigen::VectorXd theta2(2);
  theta2 << 0.3, 0.5;
  EXPECT_NO_THROW(categorical_logit_log(ns, theta2));

  ns[0] = -1;
  EXPECT_THROW(categorical_logit_log(ns, theta2), std::domain_error);

  ns[0] = 1;
  ns[1] = 12;
  EXPECT_THROW(categorical_logit_log(ns, theta2), std::domain_error);
}

TEST(ProbDistributionsCategoricalLogit, error_vec) {
<<<<<<< HEAD
  Eigen::VectorXd beta1 = Eigen::VectorXd::Random(4);
  Eigen::VectorXd beta2 = Eigen::VectorXd::Random(4);
  std::vector<Eigen::VectorXd> betas = { beta1, beta2 };
=======
  Eigen::VectorXd beta1 = Eigen::VectorXd::Random(3);
  Eigen::VectorXd beta2 = Eigen::VectorXd::Random(3);
  std::vector<Eigen::VectorXd> betas = {beta1, beta2};
>>>>>>> be99c4a9

  double inf = std::numeric_limits<double>::infinity();

  // Check consistent sizes
  {
<<<<<<< HEAD
    std::vector<int> ns = { 1 };
    EXPECT_THROW(stan::math::categorical_logit_lpmf(ns, betas), std::invalid_argument);
    ns = { 1, 2, 3 };
    EXPECT_THROW(stan::math::categorical_logit_lpmf(ns, betas), std::invalid_argument);
    EXPECT_NO_THROW(stan::math::categorical_logit_lpmf(ns, beta1));
=======
    std::vector<int> ns = {1};
    EXPECT_THROW(stan::math::categorical_logit_lpmf(ns, betas),
                 std::invalid_argument);
    ns = {1, 2, 3};
    EXPECT_THROW(stan::math::categorical_logit_lpmf(ns, betas),
                 std::invalid_argument);
>>>>>>> be99c4a9
  }

  // Check bounded
  {
    std::vector<int> ns = {1, 10000};
    EXPECT_THROW(stan::math::categorical_logit_lpmf(ns, betas),
                 std::domain_error);
  }

  // Check finite
  {
    std::vector<Eigen::VectorXd> betas_inf = betas;
    betas_inf[1](0) = inf;
    EXPECT_THROW(stan::math::categorical_logit_lpmf(1, betas_inf),
                 std::domain_error);
  }
}<|MERGE_RESOLUTION|>--- conflicted
+++ resolved
@@ -99,34 +99,19 @@
 }
 
 TEST(ProbDistributionsCategoricalLogit, error_vec) {
-<<<<<<< HEAD
   Eigen::VectorXd beta1 = Eigen::VectorXd::Random(4);
   Eigen::VectorXd beta2 = Eigen::VectorXd::Random(4);
   std::vector<Eigen::VectorXd> betas = { beta1, beta2 };
-=======
-  Eigen::VectorXd beta1 = Eigen::VectorXd::Random(3);
-  Eigen::VectorXd beta2 = Eigen::VectorXd::Random(3);
-  std::vector<Eigen::VectorXd> betas = {beta1, beta2};
->>>>>>> be99c4a9
 
   double inf = std::numeric_limits<double>::infinity();
 
   // Check consistent sizes
   {
-<<<<<<< HEAD
     std::vector<int> ns = { 1 };
     EXPECT_THROW(stan::math::categorical_logit_lpmf(ns, betas), std::invalid_argument);
     ns = { 1, 2, 3 };
     EXPECT_THROW(stan::math::categorical_logit_lpmf(ns, betas), std::invalid_argument);
     EXPECT_NO_THROW(stan::math::categorical_logit_lpmf(ns, beta1));
-=======
-    std::vector<int> ns = {1};
-    EXPECT_THROW(stan::math::categorical_logit_lpmf(ns, betas),
-                 std::invalid_argument);
-    ns = {1, 2, 3};
-    EXPECT_THROW(stan::math::categorical_logit_lpmf(ns, betas),
-                 std::invalid_argument);
->>>>>>> be99c4a9
   }
 
   // Check bounded
