#include <stan/math/rev/mat.hpp>
#include <gtest/gtest.h>
#include <stan/math/prim/scal/fun/value_of.hpp>
#include <vector>
<<<<<<< HEAD
=======
#include <cmath>
>>>>>>> 6258515e

using Eigen::Dynamic;
using Eigen::Matrix;
using stan::math::var;

//  We check that the values of the new regression match those of one built
//  from existing primitives.
TEST(ProbDistributionsNegBinomial2LogGLM,
     glm_matches_neg_binomial_2_log_doubles) {
  Matrix<int, Dynamic, 1> y(3, 1);
  y << 1, 0, 1;
  Matrix<double, Dynamic, Dynamic> x(3, 2);
  x << -12, 46, -42, 24, 25, 27;
  Matrix<double, Dynamic, 1> beta(2, 1);
  beta << 0.3, 2;
  double alpha = 0.3;
  Matrix<double, Dynamic, 1> alphavec = alpha * Matrix<double, 3, 1>::Ones();
  Matrix<double, Dynamic, 1> theta(3, 1);
  theta = x * beta + alphavec;
  double phi = 2;
  EXPECT_FLOAT_EQ(
      (stan::math::neg_binomial_2_log_lpmf(y, theta, phi)),
      (stan::math::neg_binomial_2_log_glm_lpmf(y, x, alpha, beta, phi)));
  EXPECT_FLOAT_EQ(
      (stan::math::neg_binomial_2_log_lpmf<true>(y, theta, phi)),
      (stan::math::neg_binomial_2_log_glm_lpmf<true>(y, x, alpha, beta, phi)));
}
//  We check that the values of the new regression match those of one built
//  from existing primitives.
TEST(ProbDistributionsNegBinomial2LogGLM,
     glm_matches_neg_binomial_2_log_doubles_rand) {
  for (size_t ii = 0; ii < 42; ii++) {
    Matrix<int, Dynamic, 1> y(3, 1);
    for (size_t i = 0; i < 3; i++) {
<<<<<<< HEAD
      y[i] = Matrix<uint, 1, 1>::Random(1, 1)[0] % 200;
=======
      y[i] = Matrix<unsigned int, 1, 1>::Random(1, 1)[0] % 200;
>>>>>>> 6258515e
    }
    Matrix<double, Dynamic, Dynamic> x
        = Matrix<double, Dynamic, Dynamic>::Random(3, 2);
    Matrix<double, Dynamic, 1> beta
        = Matrix<double, Dynamic, Dynamic>::Random(2, 1);
    Matrix<double, 1, 1> alphamat = Matrix<double, 1, 1>::Random(1, 1);
    double alpha = alphamat[0];
    Matrix<double, Dynamic, 1> alphavec = alpha * Matrix<double, 3, 1>::Ones();
    Matrix<double, Dynamic, 1> theta(3, 1);
    theta = x * beta + alphavec;
    double phi = Matrix<double, Dynamic, 1>::Random(1, 1)[0] + 1;
    EXPECT_FLOAT_EQ(
        (stan::math::neg_binomial_2_log_lpmf(y, theta, phi)),
        (stan::math::neg_binomial_2_log_glm_lpmf(y, x, alpha, beta, phi)));
    EXPECT_FLOAT_EQ((stan::math::neg_binomial_2_log_lpmf<true>(y, theta, phi)),
                    (stan::math::neg_binomial_2_log_glm_lpmf<true>(y, x, alpha,
                                                                   beta, phi)));
  }
}
//  We check that the gradients of the new regression match those of one built
//  from existing primitives.
TEST(ProbDistributionsNegBinomial2LogGLM, glm_matches_neg_binomial_2_log_vars) {
  Matrix<int, Dynamic, 1> y(3, 1);
  y << 1, 0, 1;
  Matrix<var, Dynamic, Dynamic> x(3, 2);
  x << -12, 46, -42, 24, 25, 27;
  Matrix<var, Dynamic, 1> beta(2, 1);
  beta << 0.3, 2;
  var alpha = 0.3;
  Matrix<var, Dynamic, 1> alphavec = alpha * Matrix<double, 3, 1>::Ones();
  Matrix<var, Dynamic, 1> theta(3, 1);
  theta = x * beta + alphavec;
  var phi = 2;
  var lp = stan::math::neg_binomial_2_log_lpmf(y, theta, phi);
  lp.grad();

  double lp_val = lp.val();
  double alpha_adj = alpha.adj();
  Matrix<double, Dynamic, Dynamic> x_adj(3, 2);
  Matrix<double, Dynamic, 1> beta_adj(2, 1);
  double phi_adj = phi.adj();
  for (size_t i = 0; i < 2; i++) {
    beta_adj[i] = beta[i].adj();
    for (size_t j = 0; j < 3; j++) {
      x_adj(j, i) = x(j, i).adj();
    }
  }

  stan::math::recover_memory();

  Matrix<int, Dynamic, 1> y2(3, 1);
  y2 << 1, 0, 1;
  Matrix<var, Dynamic, Dynamic> x2(3, 2);
  x2 << -12, 46, -42, 24, 25, 27;
  Matrix<var, Dynamic, 1> beta2(2, 1);
  beta2 << 0.3, 2;
  var alpha2 = 0.3;
  var phi2 = 2;
  var lp2
      = stan::math::neg_binomial_2_log_glm_lpmf(y2, x2, alpha2, beta2, phi2);
  lp2.grad();
  EXPECT_FLOAT_EQ(lp_val, lp2.val());
  for (size_t i = 0; i < 2; i++) {
    EXPECT_FLOAT_EQ(beta_adj[i], beta2[i].adj());
  }
  EXPECT_FLOAT_EQ(alpha_adj, alpha2.adj());
  EXPECT_FLOAT_EQ(phi_adj, phi2.adj());
  for (size_t j = 0; j < 3; j++) {
    for (size_t i = 0; i < 2; i++) {
      EXPECT_FLOAT_EQ(x_adj(j, i), x2(j, i).adj());
    }
  }
}

//  We check that the gradients of the new regression match those of one built
//  from existing primitives.
TEST(ProbDistributionsNegBinomial2LogGLM,
     glm_matches_neg_binomial_2_log_vars_rand) {
  for (size_t ii = 0; ii < 200; ii++) {
    Matrix<int, Dynamic, 1> y(3, 1);
    for (size_t i = 0; i < 3; i++) {
<<<<<<< HEAD
      y[i] = Matrix<uint, 1, 1>::Random(1, 1)[0] % 200;
=======
      y[i] = Matrix<unsigned int, 1, 1>::Random(1, 1)[0] % 200;
>>>>>>> 6258515e
    }
    Matrix<double, Dynamic, Dynamic> xreal
        = Matrix<double, Dynamic, Dynamic>::Random(3, 2);
    Matrix<double, Dynamic, 1> betareal
        = Matrix<double, Dynamic, Dynamic>::Random(2, 1);
    Matrix<double, 1, 1> alphareal = Matrix<double, 1, 1>::Random(1, 1);
    double phireal = Matrix<double, Dynamic, 1>::Random(1, 1)[0] + 1;
    Matrix<var, Dynamic, 1> beta = betareal;
    Matrix<var, Dynamic, 1> theta(3, 1);
    Matrix<var, Dynamic, Dynamic> x = xreal;
    var alpha = alphareal[0];
    Matrix<var, Dynamic, 1> alphavec = Matrix<double, 3, 1>::Ones() * alpha;
    var phi = phireal;
    theta = (x * beta) + alphavec;
    var lp = stan::math::neg_binomial_2_log_lpmf(y, theta, phi);
    lp.grad();

    double lp_val = lp.val();
    double alpha_adj = alpha.adj();
    Matrix<double, Dynamic, Dynamic> x_adj(3, 2);
    Matrix<double, Dynamic, 1> beta_adj(2, 1);
    for (size_t i = 0; i < 2; i++) {
      beta_adj[i] = beta[i].adj();
      for (size_t j = 0; j < 3; j++) {
        x_adj(j, i) = x(j, i).adj();
      }
    }
    double phi_adj = phi.adj();

    stan::math::recover_memory();
    Matrix<var, Dynamic, 1> beta2 = betareal;
    Matrix<var, Dynamic, Dynamic> x2 = xreal;
    var alpha2 = alphareal[0];
    var phi2 = phireal;
    var lp2
        = stan::math::neg_binomial_2_log_glm_lpmf(y, x2, alpha2, beta2, phi2);
    lp2.grad();
    EXPECT_FLOAT_EQ(lp_val, lp2.val());
    for (size_t i = 0; i < 2; i++) {
      EXPECT_FLOAT_EQ(beta_adj[i], beta2[i].adj());
    }
    EXPECT_FLOAT_EQ(alpha_adj, alpha2.adj());
    EXPECT_FLOAT_EQ(phi_adj, phi2.adj());
    for (size_t j = 0; j < 3; j++) {
      for (size_t i = 0; i < 2; i++) {
        EXPECT_FLOAT_EQ(x_adj(j, i), x2(j, i).adj());
      }
    }
  }
}

//  We check that the gradients of the new regression match those of one built
//  from existing primitives, in case beta is a scalar.
TEST(ProbDistributionsNegBinomial2LogGLM,
     glm_matches_neg_binomial_2_log_vars_rand_scal_beta) {
  for (size_t ii = 0; ii < 42; ii++) {
    Matrix<int, Dynamic, 1> y(3, 1);
    for (size_t i = 0; i < 3; i++) {
<<<<<<< HEAD
      y[i] = Matrix<uint, 1, 1>::Random(1, 1)[0] % 200;
=======
      y[i] = Matrix<unsigned int, 1, 1>::Random(1, 1)[0] % 200;
>>>>>>> 6258515e
    }
    Matrix<double, Dynamic, Dynamic> xreal
        = Matrix<double, Dynamic, Dynamic>::Random(3, 1);
    double betareal = Matrix<double, Dynamic, Dynamic>::Random(1, 1)(0, 0);
    Matrix<double, 1, 1> alphareal = Matrix<double, 1, 1>::Random(1, 1);
    double phireal = Matrix<double, Dynamic, 1>::Random(1, 1)[0] + 1;
    var beta = betareal;
    Matrix<var, Dynamic, 1> theta(3, 1);
    Matrix<var, Dynamic, Dynamic> x = xreal;
    var alpha = alphareal[0];
    Matrix<var, Dynamic, 1> alphavec = Matrix<double, 3, 1>::Ones() * alpha;
    var phi = phireal;
    theta = (x * beta) + alphavec;
    var lp = stan::math::neg_binomial_2_log_lpmf(y, theta, phi);
    lp.grad();

    double lp_val = lp.val();
    double alpha_adj = alpha.adj();
    Matrix<double, Dynamic, Dynamic> x_adj(3, 1);
    double beta_adj = beta.adj();
    for (size_t j = 0; j < 3; j++) {
      x_adj(j, 0) = x(j, 0).adj();
    }
    double phi_adj = phi.adj();

    stan::math::recover_memory();

    var beta2 = betareal;
    Matrix<var, Dynamic, Dynamic> x2 = xreal;
    var alpha2 = alphareal[0];
    var phi2 = phireal;
    var lp2
        = stan::math::neg_binomial_2_log_glm_lpmf(y, x2, alpha2, beta2, phi2);
    lp2.grad();
    EXPECT_FLOAT_EQ(lp_val, lp2.val());
    EXPECT_FLOAT_EQ(beta_adj, beta2.adj());
    EXPECT_FLOAT_EQ(alpha_adj, alpha2.adj());
    EXPECT_FLOAT_EQ(phi_adj, phi2.adj());
    for (size_t j = 0; j < 3; j++) {
      EXPECT_FLOAT_EQ(x_adj(j, 0), x2(j, 0).adj());
    }
  }
}

//  We check that the gradients of the new regression match those of one built
//  from existing primitives.
TEST(ProbDistributionsNegBinomial2LogGLM,
     glm_matches_neg_binomial_2_log_varying_intercept) {
  for (size_t ii = 0; ii < 200; ii++) {
    Matrix<int, Dynamic, 1> y(3, 1);
    for (size_t i = 0; i < 3; i++) {
<<<<<<< HEAD
      y[i] = Matrix<uint, 1, 1>::Random(1, 1)[0] % 200;
=======
      y[i] = Matrix<unsigned int, 1, 1>::Random(1, 1)[0] % 200;
>>>>>>> 6258515e
    }
    Matrix<double, Dynamic, Dynamic> xreal
        = Matrix<double, Dynamic, Dynamic>::Random(3, 2);
    Matrix<double, Dynamic, 1> betareal
        = Matrix<double, Dynamic, Dynamic>::Random(2, 1);
    Matrix<double, Dynamic, 1> alphareal
        = Matrix<double, Dynamic, Dynamic>::Random(3, 1);
    Matrix<double, Dynamic, 1> phireal
        = Matrix<double, Dynamic, Dynamic>::Random(3, 1)
          + Matrix<double, Dynamic, 1>::Ones(3, 1);
    Matrix<var, Dynamic, 1> beta = betareal;
    Matrix<var, Dynamic, 1> theta(3, 1);
    Matrix<var, Dynamic, Dynamic> x = xreal;
    Matrix<var, Dynamic, 1> alpha = alphareal;
    Matrix<var, Dynamic, 1> phi = phireal;
    theta = (x * beta) + alpha;
    var lp = stan::math::neg_binomial_2_log_lpmf(y, theta, phi);
    lp.grad();

    double lp_val = lp.val();
    Matrix<double, Dynamic, 1> alpha_adj(3, 1);
    Matrix<double, Dynamic, Dynamic> x_adj(3, 2);
    Matrix<double, Dynamic, 1> beta_adj(2, 1);
    Matrix<double, Dynamic, 1> phi_adj(3, 1);
    for (size_t i = 0; i < 2; i++) {
      beta_adj[i] = beta[i].adj();
      for (size_t j = 0; j < 3; j++) {
        x_adj(j, i) = x(j, i).adj();
      }
    }
    for (size_t j = 0; j < 3; j++) {
      phi_adj[j] = phi[j].adj();
      alpha_adj[j] = alpha[j].adj();
    }

    stan::math::recover_memory();
    Matrix<var, Dynamic, 1> beta2 = betareal;
    Matrix<var, Dynamic, Dynamic> x2 = xreal;
    Matrix<var, Dynamic, 1> alpha2 = alphareal;
    Matrix<var, Dynamic, 1> phi2 = phireal;
    var lp2
        = stan::math::neg_binomial_2_log_glm_lpmf(y, x2, alpha2, beta2, phi2);
    lp2.grad();
    EXPECT_FLOAT_EQ(lp_val, lp2.val());
    for (size_t i = 0; i < 2; i++) {
      EXPECT_FLOAT_EQ(beta_adj[i], beta2[i].adj());
    }
    for (size_t j = 0; j < 3; j++) {
      EXPECT_FLOAT_EQ(phi_adj[j], phi2[j].adj());
      EXPECT_FLOAT_EQ(alpha_adj[j], alpha2[j].adj());
      for (size_t i = 0; i < 2; i++) {
        EXPECT_FLOAT_EQ(x_adj(j, i), x2(j, i).adj());
      }
    }
  }
}

//  We check that we can instantiate all different interface types.
TEST(ProbDistributionsNegBinomial2LogGLM,
     glm_matches_neg_binomial_2_log_interface_types) {
  double value = 0;
  double value2 = 0;

  int i = 1;
  std::vector<double> vi = {{1, 0}};
  double d = 1.0;
  std::vector<double> vd = {{1.0, 2.0}};
  Eigen::VectorXd ev(2);
  Eigen::RowVectorXd rv(2);
  Eigen::MatrixXd m1(1, 1);
  m1 << 1.0;
  Eigen::MatrixXd m(2, 2);
  ev << 1.0, 2.0;
  rv << 1.0, 2.0;
  m << 1.0, 2.0, 3.0, 4.0;

  value += stan::math::neg_binomial_2_log_glm_lpmf(i, m1, d, d, d);
  value += stan::math::neg_binomial_2_log_glm_lpmf(vi, m, vd, vd, vd);
  value += stan::math::neg_binomial_2_log_glm_lpmf(vi, m, ev, ev, ev);
  value += stan::math::neg_binomial_2_log_glm_lpmf(vi, m, rv, rv, rv);

  var v = 1.0;
  std::vector<var> vv = {{1.0, 2.0}};
  Eigen::Matrix<var, -1, 1> evv(2);
  Eigen::Matrix<var, 1, -1> rvv(2);
  Eigen::Matrix<var, -1, -1> m1v(1, 1);
  m1v << 1.0;
  Eigen::Matrix<var, -1, -1> mv(2, 2);
  evv << 1.0, 2.0;
  rvv << 1.0, 2.0;
  mv << 1.0, 2.0, 3.0, 4.0;

  value2 += stan::math::neg_binomial_2_log_glm_lpmf(i, m1v, v, v, v).val();
  value2 += stan::math::neg_binomial_2_log_glm_lpmf(vi, mv, vv, vv, vv).val();
  value2
      += stan::math::neg_binomial_2_log_glm_lpmf(vi, mv, evv, evv, evv).val();
  value2
      += stan::math::neg_binomial_2_log_glm_lpmf(vi, mv, rvv, rvv, rvv).val();

  EXPECT_FLOAT_EQ(value, value2);
}

//  We check that the right errors are thrown.
TEST(ProbDistributionsNegBinomial2LogGLM,
     glm_matches_neg_binomial_2_log_error_checking) {
  int N = 3;
  int M = 2;
  int W = 4;

  Eigen::Matrix<int, -1, 1> y(N, 1);
  for (int n = 0; n < N; n++) {
<<<<<<< HEAD
    y[n] = Eigen::Matrix<uint, -1, 1>::Random(1, 1)[0] % 200;
  }
  Eigen::Matrix<int, -1, 1> yw1(W, 1);
  for (int n = 0; n < W; n++) {
    yw1[n] = Eigen::Matrix<uint, -1, 1>::Random(1, 1)[0] % 200;
  }
  Eigen::Matrix<int, -1, 1> yw2(N, 1);
  for (int n = 0; n < N; n++) {
    yw2[n] = -(Eigen::Matrix<uint, -1, 1>::Random(1, 1)[0] % 200);
=======
    y[n] = Eigen::Matrix<unsigned int, -1, 1>::Random(1, 1)[0] % 200;
  }
  Eigen::Matrix<int, -1, 1> yw1(W, 1);
  for (int n = 0; n < W; n++) {
    yw1[n] = Eigen::Matrix<unsigned int, -1, 1>::Random(1, 1)[0] % 200;
  }
  Eigen::Matrix<int, -1, 1> yw2(N, 1);
  for (int n = 0; n < N; n++) {
    yw2[n] = -(Eigen::Matrix<unsigned int, -1, 1>::Random(1, 1)[0] % 200);
>>>>>>> 6258515e
  }
  Eigen::Matrix<double, -1, -1> x = Eigen::Matrix<double, -1, -1>::Random(N, M);
  Eigen::Matrix<double, -1, -1> xw1
      = Eigen::Matrix<double, -1, -1>::Random(W, M);
  Eigen::Matrix<double, -1, -1> xw2
      = Eigen::Matrix<double, -1, -1>::Random(N, W);
  Eigen::Matrix<double, -1, -1> xw3
      = Eigen::Matrix<double, -1, -1>::Random(N, M) * NAN;
  Eigen::Matrix<double, -1, 1> alpha
      = Eigen::Matrix<double, -1, 1>::Random(N, 1);
  Eigen::Matrix<double, -1, 1> alphaw1
      = Eigen::Matrix<double, -1, 1>::Random(W, 1);
  Eigen::Matrix<double, -1, 1> alphaw2
      = Eigen::Matrix<double, -1, 1>::Random(N, 1) * NAN;
  Eigen::Matrix<double, -1, 1> beta
      = Eigen::Matrix<double, -1, 1>::Random(M, 1);
  Eigen::Matrix<double, -1, 1> betaw1
      = Eigen::Matrix<double, -1, 1>::Random(W, 1);
  Eigen::Matrix<double, -1, 1> betaw2
      = Eigen::Matrix<double, -1, 1>::Random(M, 1) * NAN;
  Eigen::Matrix<double, -1, 1> sigma
      = Eigen::Matrix<double, -1, 1>::Random(N, 1)
        + Eigen::Matrix<double, -1, 1>::Ones(N, 1);
  Eigen::Matrix<double, -1, 1> sigmaw1
      = Eigen::Matrix<double, -1, 1>::Random(W, 1)
        + Eigen::Matrix<double, -1, 1>::Ones(W, 1);
  Eigen::Matrix<double, -1, 1> sigmaw2
      = Eigen::Matrix<double, -1, 1>::Random(N, 1)
        - Eigen::Matrix<double, -1, 1>::Ones(N, 1);
  Eigen::Matrix<double, -1, 1> sigmaw3
      = (Eigen::Matrix<double, -1, 1>::Random(N, 1)
         + Eigen::Matrix<double, -1, 1>::Ones(N, 1))
        * NAN;

  EXPECT_THROW(
      stan::math::neg_binomial_2_log_glm_lpmf(yw1, x, alpha, beta, sigma),
      std::invalid_argument);
  EXPECT_THROW(
      stan::math::neg_binomial_2_log_glm_lpmf(yw2, x, alpha, beta, sigma),
      std::domain_error);
  EXPECT_THROW(
      stan::math::neg_binomial_2_log_glm_lpmf(y, xw1, alpha, beta, sigma),
      std::invalid_argument);
  EXPECT_THROW(
      stan::math::neg_binomial_2_log_glm_lpmf(y, xw2, alpha, beta, sigma),
      std::invalid_argument);
  EXPECT_THROW(
      stan::math::neg_binomial_2_log_glm_lpmf(y, xw3, alpha, beta, sigma),
      std::domain_error);
  EXPECT_THROW(
      stan::math::neg_binomial_2_log_glm_lpmf(y, x, alphaw1, beta, sigma),
      std::invalid_argument);
  EXPECT_THROW(
      stan::math::neg_binomial_2_log_glm_lpmf(y, x, alphaw2, beta, sigma),
      std::domain_error);
  EXPECT_THROW(
      stan::math::neg_binomial_2_log_glm_lpmf(y, x, alpha, betaw1, sigma),
      std::invalid_argument);
  EXPECT_THROW(
      stan::math::neg_binomial_2_log_glm_lpmf(y, x, alpha, betaw2, sigma),
      std::domain_error);
  EXPECT_THROW(
      stan::math::neg_binomial_2_log_glm_lpmf(y, x, alpha, beta, sigmaw1),
      std::invalid_argument);
  EXPECT_THROW(
      stan::math::neg_binomial_2_log_glm_lpmf(y, x, alpha, beta, sigmaw2),
      std::domain_error);
  EXPECT_THROW(
      stan::math::neg_binomial_2_log_glm_lpmf(y, x, alpha, beta, sigmaw3),
      std::domain_error);
}<|MERGE_RESOLUTION|>--- conflicted
+++ resolved
@@ -2,10 +2,7 @@
 #include <gtest/gtest.h>
 #include <stan/math/prim/scal/fun/value_of.hpp>
 #include <vector>
-<<<<<<< HEAD
-=======
 #include <cmath>
->>>>>>> 6258515e
 
 using Eigen::Dynamic;
 using Eigen::Matrix;
@@ -40,11 +37,7 @@
   for (size_t ii = 0; ii < 42; ii++) {
     Matrix<int, Dynamic, 1> y(3, 1);
     for (size_t i = 0; i < 3; i++) {
-<<<<<<< HEAD
-      y[i] = Matrix<uint, 1, 1>::Random(1, 1)[0] % 200;
-=======
       y[i] = Matrix<unsigned int, 1, 1>::Random(1, 1)[0] % 200;
->>>>>>> 6258515e
     }
     Matrix<double, Dynamic, Dynamic> x
         = Matrix<double, Dynamic, Dynamic>::Random(3, 2);
@@ -126,11 +119,7 @@
   for (size_t ii = 0; ii < 200; ii++) {
     Matrix<int, Dynamic, 1> y(3, 1);
     for (size_t i = 0; i < 3; i++) {
-<<<<<<< HEAD
-      y[i] = Matrix<uint, 1, 1>::Random(1, 1)[0] % 200;
-=======
       y[i] = Matrix<unsigned int, 1, 1>::Random(1, 1)[0] % 200;
->>>>>>> 6258515e
     }
     Matrix<double, Dynamic, Dynamic> xreal
         = Matrix<double, Dynamic, Dynamic>::Random(3, 2);
@@ -189,11 +178,7 @@
   for (size_t ii = 0; ii < 42; ii++) {
     Matrix<int, Dynamic, 1> y(3, 1);
     for (size_t i = 0; i < 3; i++) {
-<<<<<<< HEAD
-      y[i] = Matrix<uint, 1, 1>::Random(1, 1)[0] % 200;
-=======
       y[i] = Matrix<unsigned int, 1, 1>::Random(1, 1)[0] % 200;
->>>>>>> 6258515e
     }
     Matrix<double, Dynamic, Dynamic> xreal
         = Matrix<double, Dynamic, Dynamic>::Random(3, 1);
@@ -245,11 +230,7 @@
   for (size_t ii = 0; ii < 200; ii++) {
     Matrix<int, Dynamic, 1> y(3, 1);
     for (size_t i = 0; i < 3; i++) {
-<<<<<<< HEAD
-      y[i] = Matrix<uint, 1, 1>::Random(1, 1)[0] % 200;
-=======
       y[i] = Matrix<unsigned int, 1, 1>::Random(1, 1)[0] % 200;
->>>>>>> 6258515e
     }
     Matrix<double, Dynamic, Dynamic> xreal
         = Matrix<double, Dynamic, Dynamic>::Random(3, 2);
@@ -361,17 +342,6 @@
 
   Eigen::Matrix<int, -1, 1> y(N, 1);
   for (int n = 0; n < N; n++) {
-<<<<<<< HEAD
-    y[n] = Eigen::Matrix<uint, -1, 1>::Random(1, 1)[0] % 200;
-  }
-  Eigen::Matrix<int, -1, 1> yw1(W, 1);
-  for (int n = 0; n < W; n++) {
-    yw1[n] = Eigen::Matrix<uint, -1, 1>::Random(1, 1)[0] % 200;
-  }
-  Eigen::Matrix<int, -1, 1> yw2(N, 1);
-  for (int n = 0; n < N; n++) {
-    yw2[n] = -(Eigen::Matrix<uint, -1, 1>::Random(1, 1)[0] % 200);
-=======
     y[n] = Eigen::Matrix<unsigned int, -1, 1>::Random(1, 1)[0] % 200;
   }
   Eigen::Matrix<int, -1, 1> yw1(W, 1);
@@ -381,7 +351,6 @@
   Eigen::Matrix<int, -1, 1> yw2(N, 1);
   for (int n = 0; n < N; n++) {
     yw2[n] = -(Eigen::Matrix<unsigned int, -1, 1>::Random(1, 1)[0] % 200);
->>>>>>> 6258515e
   }
   Eigen::Matrix<double, -1, -1> x = Eigen::Matrix<double, -1, -1>::Random(N, M);
   Eigen::Matrix<double, -1, -1> xw1
