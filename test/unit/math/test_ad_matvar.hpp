#ifndef TEST_UNIT_MATH_TEST_AD_MATVAR_HPP
#define TEST_UNIT_MATH_TEST_AD_MATVAR_HPP

#include <stan/math/mix.hpp>
#include <test/unit/pretty_print_types.hpp>
#include <test/unit/math/ad_tolerances.hpp>
#include <test/unit/math/is_finite.hpp>
#include <test/unit/math/expect_near_rel.hpp>
#include <test/unit/math/serializer.hpp>
#include <test/unit/util.hpp>
#include <gtest/gtest.h>
#include <algorithm>
#include <string>
#include <vector>

namespace stan {
namespace test {

/** @name expect_near_rel_matvar
 * Use `expect_near_rel` to check that the values and adjoints of the
 *  input arguments are equal.
 */
///@{
/**
 * Overload for two `std::vector` arguments
 *
 * @tparam T1 Type of first argument, will be `std::vector<var_value<T>>`
 * @tparam T2 Type of second argument, will be `std::vector<var_value<T>>`
 * @param message Debug message to print on fail
 * @param x First argument to compare
 * @param y Second argument to compare
 * @param tols Tolerances for comparison
 */
template <typename T1, typename T2,
          require_all_std_vector_st<is_var, T1, T2>* = nullptr>
void expect_near_rel_matvar(const std::string& message, T1&& x, T2&& y,
                            const ad_tolerances& tols) {
  stan::math::check_size_match("expect_near_rel_var", "x", x.size(), "y",
                               y.size());
  for (size_t i = 0; i < x.size(); ++i) {
    expect_near_rel(
        message + std::string(" values at i = ") + std::to_string(i),
        x[i].val(), y[i].val(), tols.gradient_val_);
    expect_near_rel(
        message + std::string(" adjoints at i = ") + std::to_string(i),
        x[i].adj(), y[i].adj(), tols.gradient_grad_varmat_matvar_);
  }
}

/**
 * Overload for non-`std::vector` arguments with scalar type `var`
 *
 * @tparam T1 Type of first argument, will have scalar type `var`
 * @tparam T2 Type of second argument, will have scalar type `var`
 * @param message Debug message to print on fail
 * @param x First argument to compare
 * @param y Second argument to compare
 * @param tols Tolerances for comparison
 */
template <typename T1, typename T2, require_all_st_var<T1, T2>* = nullptr,
          require_all_not_std_vector_t<T1, T2>* = nullptr>
void expect_near_rel_matvar(const std::string& message, T1&& x, T2&& y,
                            const ad_tolerances& tols) {
  expect_near_rel(message + std::string(" values"), x.val(), y.val(),
                  tols.gradient_val_);
  expect_near_rel(message + std::string(" adjoints"), x.adj(), y.adj(),
                  tols.gradient_grad_varmat_matvar_);
}

/**
 * Overload for arguments with arithmetic scalar type. This only checks
 * values since the adjoints don't exist
 *
 * @tparam T1 Type of first argument, will have arithmetic scalar type
 * @tparam T2 Type of second argument, will have arithmetic scalar type
 * @param message Debug message to print on fail
 * @param x First argument to compare
 * @param y Second argument to compare
 * @param tols Tolerances for comparison
 */
template <typename T1, typename T2,
          require_any_st_arithmetic<T1, T2>* = nullptr>
void expect_near_rel_matvar(const std::string& message, T1&& x, T2&& y,
                            const ad_tolerances& tols) {
  expect_near_rel(message + std::string(" doubles"), stan::math::value_of(x),
                  stan::math::value_of(y), tols.gradient_val_);
}

/**
 * Overload for tuples of arguments. This recursively calls
 * `expect_near_rel_matvar` on each input pair
 *
 * @tparam T1 Tuple type of first argument
 * @tparam T2 Tuple Type of second argument
 * @param message Debug message to print on fail
 * @param x First argument to compare
 * @param y Second argument to compare
 * @param tols Tolerances for comparison
 */
template <typename... T1, typename... T2>
void expect_near_rel_matvar(const std::string& message,
                            const std::tuple<T1...>& x,
                            const std::tuple<T2...>& y,
                            const ad_tolerances& tols) {
  if (!(sizeof...(T1) == sizeof...(T2))) {
    FAIL() << "The number of arguments in each tuple must match";
  }

  stan::math::for_each(
      [&message, &tols](const auto& x, const auto& y, const auto& i) {
        expect_near_rel_matvar(
            message + std::string(", argument ")
                + std::to_string(i + stan::error_index::value),
            x, y, tols);
      },
      x, y);
}
///@}

/** @name test_matvar_gradient
 * Given the inputs and outputs of a function called with Eigen
 * matrices of vars (matvars) and vars with inner Eigen types (varmats),
 * check that the values of the outputs are equal and that gradients with
 * respect to each output are the same
 *
 * @tparam ResultMV Output type of matvar calculation
 * @tparam ResultVM Output type of varmat calculation
 * @tparam MatVarArgs Argument types for matvar calculation
 * @tparam VarMatArgs Argument types for varmat calculation
 * @param tols Test tolerances
 * @param A_mv_ret Output for matvar calculation
 * @param A_vm_ret Output for varmat calculation
 * @param A_mv_tuple Input arguments to matvar calculation as tuple
 * @param A_vm_tuple Input arguments to varmat calculation as tuple
 */
///@{
/**
 * Overload for scalar outputs
 */
template <typename ResultMV, typename ResultVM, typename... MatVarArgs,
          typename... VarMatArgs,
          require_all_var_vt<std::is_arithmetic, ResultMV, ResultVM>* = nullptr>
inline void test_matvar_gradient(const ad_tolerances& tols, ResultMV& A_mv_ret,
                                 ResultVM& A_vm_ret,
                                 const std::tuple<MatVarArgs...>& A_mv_tuple,
                                 const std::tuple<VarMatArgs...>& A_vm_tuple) {
  expect_near_rel("var<Matrix> vs Matrix<var> values", value_of(A_vm_ret),
                  value_of(A_mv_ret), tols.gradient_val_);
  A_vm_ret.adj() = 1;
  A_mv_ret.adj() = 1;
  stan::math::grad();
  expect_near_rel_matvar("var<Matrix> vs Matrix<var>", A_vm_tuple, A_mv_tuple,
                         tols);
  stan::math::set_zero_all_adjoints();
}

/**
 * Overload for `std::vector` outputs
 */
template <typename ResultMV, typename ResultVM, typename... MatVarArgs,
          typename... VarMatArgs,
          require_std_vector_vt<is_var, ResultMV>* = nullptr,
          require_std_vector_vt<is_var, ResultVM>* = nullptr>
inline void test_matvar_gradient(const ad_tolerances& tols, ResultMV& A_mv_ret,
                                 ResultVM& A_vm_ret,
                                 const std::tuple<MatVarArgs...>& A_mv_tuple,
                                 const std::tuple<VarMatArgs...>& A_vm_tuple) {
  expect_near_rel("var<Matrix> vs Matrix<var> values", value_of(A_vm_ret),
                  value_of(A_mv_ret), tols.gradient_val_);
  for (size_t i = 0; i < A_vm_ret.size(); ++i) {
    A_vm_ret[i].adj() = 1;
    A_mv_ret[i].adj() = 1;
    stan::math::grad();
    expect_near_rel_matvar("var<Matrix> vs Matrix<var>", A_vm_ret[i],
                           A_mv_ret[i], tols);
    expect_near_rel_matvar("var<Matrix> vs Matrix<var>", A_vm_tuple, A_mv_tuple,
                           tols);
    stan::math::set_zero_all_adjoints();
  }
}

/**
 * Overload for matrix outputs
 */
template <typename ResultMV, typename ResultVM, typename... MatVarArgs,
          typename... VarMatArgs,  // matrix_dynamic
          require_eigen_st<is_var, ResultMV>* = nullptr>
inline void test_matvar_gradient(const ad_tolerances& tols, ResultMV& A_mv_ret,
                                 ResultVM& A_vm_ret,
                                 const std::tuple<MatVarArgs...>& A_mv_tuple,
                                 const std::tuple<VarMatArgs...>& A_vm_tuple) {
  expect_near_rel("var<Matrix> vs Matrix<var> values", value_of(A_vm_ret),
                  value_of(A_mv_ret), tols.gradient_val_);
  for (Eigen::Index j = 0; j < A_mv_ret.cols(); ++j) {
    for (Eigen::Index i = 0; i < A_mv_ret.rows(); ++i) {
      A_vm_ret.adj()(i, j) = 1;
      A_mv_ret.adj()(i, j) = 1;
      stan::math::grad();
      expect_near_rel_matvar("var<Matrix> vs Matrix<var>", A_vm_tuple,
                             A_mv_tuple, tols);
      stan::math::set_zero_all_adjoints();
    }
  }
}

/**
 * Overload for arithmetic outputs -- this is an error if this gets called
 */
template <typename ResultMV, typename ResultVM, typename... MatVarArgs,
          typename... VarMatArgs,  // matrix_dynamic
          require_any_st_arithmetic<ResultMV, ResultVM>* = nullptr,
          require_any_st_var<MatVarArgs..., VarMatArgs...>* = nullptr>
inline void test_matvar_gradient(const ad_tolerances& tols, ResultMV& A_mv_ret,
                                 ResultVM& A_vm_ret,
                                 const std::tuple<MatVarArgs...>& A_mv_tuple,
                                 const std::tuple<VarMatArgs...>& A_vm_tuple) {
  throw std::logic_error(
      "test_matvar_gradient should only be used when the return is a "
      "reverse mode autodiff type. That this got called it means that a "
      "function took an autodiff variable as input yet returned "
      "a non-autodiff type");
}
///@}

/**
 * Given the inputs and outputs of a function called with Eigen
 * matrices of vars (matvars) and vars with inner Eigen types (varmats),
 * check that the values of the outputs are equal and that gradients with
 * respect to each output are the same
 *
 * This overload works when the outputs are `std::vector` types.
 *
 * @tparam ResultMV Output type of matvar calculation
 * @tparam ResultVM Output type of varmat calculation
 * @tparam MatVar Argument type for matvar calculation
 * @tparam VarMat Argument type for varmat calculation
 * @param tols Test tolerances
 * @param A_mv_ret Output for matvar calculation
 * @param A_vm_ret Output for varmat calculation
 * @param A_mv Input argument to matvar calculation
 * @param A_vm Input argument to varmat calculation
 */
template <typename ResultMV, typename ResultVM, typename MatVar,
          typename VarMat,
          require_all_std_vector_t<ResultMV, ResultVM>* = nullptr>
inline void test_matvar_gradient(const ad_tolerances& tols, ResultMV& A_mv_ret,
                                 ResultVM& A_vm_ret, const MatVar& A_mv,
                                 const VarMat& A_vm) {
  for (size_t i = 0; i < A_vm_ret.size(); ++i) {
    test_matvar_gradient(tols, A_mv_ret[i], A_vm_ret[i], A_mv, A_vm);
  }
}

/** @name make_matvar_compatible
 * Make the input be matvar compatible with the
 * same scalar type as T.
 */
///@{
/**
 * The scalar type of T is artithmetic, so just pass the input through.
 *
 * @tparam T Target type
 * @tparam S Argument type
 * @param x argument
 * @return x
 */
<<<<<<< HEAD
template<typename T, typename S,
	 require_all_st_arithmetic<T, S>* = nullptr>
auto make_matvar_compatible(const S& x) {
=======
template <typename T, typename S, require_all_st_arithmetic<T, S>* = nullptr>
auto convert_to_matvar(const S& x) {
>>>>>>> 532fd1b8
  return x;
}

/**
 * The scalar type of T is var here, so make a copy of
 * x with scalar type promoted to var.
 *
 * @tparam T Target type
 * @tparam S Argument type
 * @param x argument
 * @return x with scalars promoted to var
 */
<<<<<<< HEAD
template<typename T, typename S,
	 require_st_var<T>* = nullptr,
	 require_st_arithmetic<S>* = nullptr>
auto make_matvar_compatible(const S& x) {
=======
template <typename T, typename S, require_st_var<T>* = nullptr,
          require_st_arithmetic<S>* = nullptr>
auto convert_to_matvar(const S& x) {
>>>>>>> 532fd1b8
  return stan::math::promote_scalar_t<stan::math::var, S>(x);
}

/**
 * The scalar type of T is var here, so make a copy of
 * x with scalar type promoted to var.
 *
 * @tparam T Target type
 * @tparam S Argument type
 * @param x argument
 * @return x with scalars promoted to var
 */
<<<<<<< HEAD
template<typename T, typename S,
	 require_st_var<T>* = nullptr,
	 require_st_arithmetic<S>* = nullptr>
auto make_matvar_compatible(const std::vector<S>& x) {
  using vec_mat_var = std::vector<stan::math::promote_scalar_t<stan::math::var, S>>;
=======
template <typename T, typename S, require_st_var<T>* = nullptr,
          require_st_arithmetic<S>* = nullptr>
auto convert_to_matvar(const std::vector<S>& x) {
  using vec_mat_var
      = std::vector<stan::math::promote_scalar_t<stan::math::var, S>>;
>>>>>>> 532fd1b8
  vec_mat_var A_vec_mv;
  for (auto xi : x) {
    A_vec_mv.push_back(xi);
  }
  return A_vec_mv;
}
///@}

/** @name make_matvar_compatible
 * Make input to varmat compatible if T is a varmat
 * type, otherwise make it be matvar compatible.
 */
///@{
/**
 * T is not a varmat, so just pass the input through to
 * convert to matvar.
 *
 * @tparam T Target type
 * @tparam S Argument type
 * @param x argument
 * @return x
 */
<<<<<<< HEAD
template<typename T, typename S,
	 require_not_var_matrix_t<T>* = nullptr,
	 require_st_arithmetic<S>* = nullptr>
auto make_varmat_compatible(const S& x) {
  return make_matvar_compatible<T>(x);
=======
template <typename T, typename S, require_not_var_matrix_t<T>* = nullptr,
          require_st_arithmetic<S>* = nullptr>
auto convert_to_varmat(const S& x) {
  return convert_to_matvar<T>(x);
>>>>>>> 532fd1b8
}

/**
 * T is a varmat, so convert x to be a varmat.
 *
 * @tparam T Target type
 * @tparam S Argument type
 * @param x argument
 * @return x as a varmat
 */
<<<<<<< HEAD
template<typename T, typename S,
	 require_var_matrix_t<T>* = nullptr,
	 require_st_arithmetic<S>* = nullptr>
auto make_varmat_compatible(const S& x) {
=======
template <typename T, typename S, require_var_matrix_t<T>* = nullptr,
          require_st_arithmetic<S>* = nullptr>
auto convert_to_varmat(const S& x) {
>>>>>>> 532fd1b8
  return stan::math::var_value<plain_type_t<S>>(x);
}

/**
 * T is a varmat, so convert x to be a varmat.
 *
 * @tparam T Target type
 * @tparam S Argument type
 * @param x argument
 * @return x as a varmat
 */
<<<<<<< HEAD
template<typename T, typename S,
	 require_var_matrix_t<T>* = nullptr,
	 require_st_arithmetic<S>* = nullptr>
auto make_varmat_compatible(const std::vector<S>& x) {
=======
template <typename T, typename S, require_var_matrix_t<T>* = nullptr,
          require_st_arithmetic<S>* = nullptr>
auto convert_to_varmat(const std::vector<S>& x) {
>>>>>>> 532fd1b8
  using vec_var_mat = std::vector<stan::math::var_value<plain_type_t<S>>>;
  vec_var_mat A_vec_vm;
  for (auto xi : x) {
    A_vec_vm.push_back(xi);
  }
  return A_vec_vm;
}
///@}

/**
 * For a function that accepts between any number of scalar or matrix arguments,
 * check that calculations with Eigen matrices of vars and vars with
 * inner Eigen type return the same values and adjoints.
 *
 * Functions are expected to either both throw, or both not throw for a given
 * input. The exception types are not checked.
 *
 * Functions must not return Eigen matrices of vars if the input arguments
 * contain vars with inner Eigen type. Similarly they must not return vars with
 * inner type Eigen if the input contains no vars with inner Eigen type.
 *
 * @tparam Types Types of autodiff variables to use
 * @tparam F Type of function to test
 * @tparam EigMats Types of input values
 * @param tols Test tolerance
 * @param f Function to test
 * @param x Input values to test function at
 */
template <typename... Types, typename F, typename... EigMats>
void expect_ad_matvar_impl(const ad_tolerances& tols, const F& f,
                           const EigMats&... x) {
  using stan::is_eigen;
  using stan::is_var;
  using stan::is_var_matrix;
  using stan::plain_type_t;
  using stan::math::promote_scalar_t;
  using stan::math::var;
  using stan::math::var_value;
  using stan::math::test::type_name;

  if (!stan::math::disjunction<is_var_matrix<Types>...>::value) {
    FAIL() << "expect_ad_matvar requires at least one varmat input!"
           << std::endl;
  }

  if (!stan::math::disjunction<is_var<scalar_type_t<Types>>...>::value) {
    FAIL() << "expect_ad_matvar requires at least one autodiff input!"
           << std::endl;
  }

  auto A_mv_tuple = std::make_tuple(make_matvar_compatible<Types>(x)...);
  auto A_vm_tuple = std::make_tuple(make_varmat_compatible<Types>(x)...);

  bool any_varmat = stan::math::apply(
      [](const auto&... args) {
        return stan::math::disjunction<is_var_matrix<decltype(args)>...>::value
               || stan::math::disjunction<stan::math::conjunction<
                      is_std_vector<decltype(args)>,
                      is_var_matrix<value_type_t<decltype(args)>>>...>::value;
      },
      A_vm_tuple);

  if (!any_varmat) {
    SUCCEED();  // If no varmats are created, skip this test
    return;
  }

  using T_mv_ret = plain_type_t<decltype(stan::math::apply(f, A_mv_tuple))>;
  using T_vm_ret = plain_type_t<decltype(stan::math::apply(f, A_vm_tuple))>;

  T_mv_ret A_mv_ret;
  T_vm_ret A_vm_ret;

  if (is_var_matrix<T_mv_ret>::value
      || (is_std_vector<T_mv_ret>::value
          && is_var_matrix<value_type_t<T_mv_ret>>::value)) {
    FAIL() << "A function with matvar inputs should not return "
           << type_name<T_mv_ret>() << std::endl;
  }

  if (is_eigen<T_vm_ret>::value
      || (is_std_vector<T_vm_ret>::value
          && is_eigen<value_type_t<T_vm_ret>>::value)) {
    FAIL() << "A function with varmat inputs should not return "
           << type_name<T_vm_ret>() << std::endl;
  }

  // If one throws, the other should throw as well
  try {
    A_mv_ret = stan::math::apply(f, A_mv_tuple);
  } catch (...) {
    try {
      stan::math::apply(f, A_vm_tuple);
      FAIL() << "`Eigen::Matrix<var, R, C>` function throws and "
                "`var_value<Eigen::Matrix<double, R, C>>` does not";
    } catch (...) {
      SUCCEED();
      return;
    }
  }
  try {
    A_vm_ret = stan::math::apply(f, A_vm_tuple);
  } catch (...) {
    try {
      stan::math::apply(f, A_mv_tuple);
      FAIL() << "`var_value<Eigen::Matrix<double, R, C>>` function throws and "
                "`Eigen::Matrix<var, R, C>` does not";
    } catch (...) {
      SUCCEED();
      return;
    }
  }

  test_matvar_gradient(tols, A_mv_ret, A_vm_ret, A_mv_tuple, A_vm_tuple);

  stan::math::recover_memory();
}

/** @name expect_ad_matvar
 * For a function that accepts between one and four scalar, matrix, or
 * `std::vector` arguments (the `std::vector` can contain scalars or matrices),
 * check that calculations with Eigen matrices of vars and vars with
 * inner Eigen type return the same values and adjoints.
 *
 * Only instantiations of functions that involve vars with inner Eigen types are
 * tested.
 *
 * For functions with more than one matrix argument, all combinations of Eigen
 * matrices of vars, vars with inner Eigen types are expected to work.
 *
 * All combinations of autodiff and non-autodiff arguments are expected to
 * work as well.
 *
 * Functions are expected to either both throw, or both not throw for a given
 * input. The exception types are not checked.
 */
///@{
/**
 * Overload for unary function with specified tolerances
 *
 * @tparam F Type of function to test
 * @tparam EigMat Type of argument to test
 * @param tols Test tolerances
 * @param f Function to test
 * @param x Value of argument
 */
template <typename F, typename EigMat>
void expect_ad_matvar(const ad_tolerances& tols, const F& f, const EigMat& x) {
  using varmat = stan::math::var_value<Eigen::MatrixXd>;

  expect_ad_matvar_impl<varmat>(tols, f, x);
}

/**
 * Overload for unary function with default tolerances
 *
 * @tparam F Type of function to test
 * @tparam EigMat Type of argument to test
 * @param f Function to test
 * @param x Value of argument
 */
template <typename F, typename EigMat>
void expect_ad_matvar(const F& f, const EigMat& x) {
  ad_tolerances tols;

  expect_ad_matvar(tols, f, x);
}

/**
 * Overload for binary functions with specified tolerances
 *
 * @tparam F Type of function to test
 * @tparam EigMat1 Type of first argument to test
 * @tparam EigMat2 Type of second argument to test
 * @param tols Test tolerances
 * @param f Function to test
 * @param x Value of first argument
 * @param y Value of second argument
 */
template <typename F, typename EigMat1, typename EigMat2>
void expect_ad_matvar(const ad_tolerances& tols, const F& f, const EigMat1& x,
                      const EigMat2& y) {
  using stan::math::var;
  using varmat = stan::math::var_value<Eigen::MatrixXd>;

  expect_ad_matvar_impl<double, varmat>(tols, f, x, y);
  expect_ad_matvar_impl<var, varmat>(tols, f, x, y);
  expect_ad_matvar_impl<varmat, double>(tols, f, x, y);
  expect_ad_matvar_impl<varmat, var>(tols, f, x, y);
  expect_ad_matvar_impl<varmat, varmat>(tols, f, x, y);
}

/**
 * Overload for binary functions with default tolerances
 *
 * @tparam F Type of function to test
 * @tparam EigMat1 Type of first argument to test
 * @tparam EigMat2 Type of second argument to test
 * @param f Function to test
 * @param x Value of first argument
 * @param y Value of second argument
 */
template <typename F, typename EigMat1, typename EigMat2>
void expect_ad_matvar(const F& f, const EigMat1& x, const EigMat2& y) {
  ad_tolerances tols;
  expect_ad_matvar(tols, f, x, y);
}

/**
 * Overload for ternary functions with specified tolerances
 *
 * @tparam F Type of function to test
 * @tparam EigMat1 Type of first argument to test
 * @tparam EigMat2 Type of second argument to test
 * @tparam EigMat3 Type of third argument to test
 * @param tols Test tolerances
 * @param f Function to test
 * @param x Value of first argument
 * @param y Value of second argument
 * @param z Value of third argument
 */
template <typename F, typename EigMat1, typename EigMat2, typename EigMat3>
void expect_ad_matvar(const ad_tolerances& tols, const F& f, const EigMat1& x,
                      const EigMat2& y, const EigMat3& z) {
  using stan::math::var;
  using varmat = stan::math::var_value<Eigen::MatrixXd>;

  expect_ad_matvar_impl<double, double, varmat>(tols, f, x, y, z);
  expect_ad_matvar_impl<double, var, varmat>(tols, f, x, y, z);
  expect_ad_matvar_impl<double, varmat, double>(tols, f, x, y, z);
  expect_ad_matvar_impl<double, varmat, var>(tols, f, x, y, z);
  expect_ad_matvar_impl<double, varmat, varmat>(tols, f, x, y, z);
  expect_ad_matvar_impl<var, double, varmat>(tols, f, x, y, z);
  expect_ad_matvar_impl<var, var, varmat>(tols, f, x, y, z);
  expect_ad_matvar_impl<var, varmat, double>(tols, f, x, y, z);
  expect_ad_matvar_impl<var, varmat, var>(tols, f, x, y, z);
  expect_ad_matvar_impl<var, varmat, varmat>(tols, f, x, y, z);
  expect_ad_matvar_impl<varmat, double, double>(tols, f, x, y, z);
  expect_ad_matvar_impl<varmat, double, var>(tols, f, x, y, z);
  expect_ad_matvar_impl<varmat, double, varmat>(tols, f, x, y, z);
  expect_ad_matvar_impl<varmat, var, double>(tols, f, x, y, z);
  expect_ad_matvar_impl<varmat, var, var>(tols, f, x, y, z);
  expect_ad_matvar_impl<varmat, var, varmat>(tols, f, x, y, z);
  expect_ad_matvar_impl<varmat, varmat, double>(tols, f, x, y, z);
  expect_ad_matvar_impl<varmat, varmat, var>(tols, f, x, y, z);
  expect_ad_matvar_impl<varmat, varmat, varmat>(tols, f, x, y, z);
}

/**
 * Overload for ternary functions with default tolerances
 *
 * @tparam F Type of function to test
 * @tparam EigMat1 Type of first argument to test
 * @tparam EigMat2 Type of second argument to test
 * @tparam EigMat3 Type of third argument to test
 * @param f Function to test
 * @param x Value of first argument
 * @param y Value of second argument
 * @param z Value of third argument
 */
template <typename F, typename EigMat1, typename EigMat2, typename EigMat3>
void expect_ad_matvar(const F& f, const EigMat1& x, const EigMat2& y,
                      const EigMat3& z) {
  ad_tolerances tols;
  expect_ad_matvar(tols, f, x, y, z);
}

/**
 * Overload for quarternary functions with specified tolerances
 *
 * @tparam F Type of function to test
 * @tparam EigMat1 Type of first argument to test
 * @tparam EigMat2 Type of second argument to test
 * @tparam EigMat3 Type of third argument to test
 * @tparam EigMat4 Type of fourth argument to test
 * @param tols Test tolerances
 * @param f Function to test
 * @param x Value of first argument
 * @param y Value of second argument
 * @param z Value of third argument
 * @param q Value of fourth argument
 */
template <typename F, typename EigMat1, typename EigMat2, typename EigMat3,
          typename EigMat4>
void expect_ad_matvar(const ad_tolerances& tols, const F& f, const EigMat1& x,
                      const EigMat2& y, const EigMat3& z, const EigMat4& q) {
  using stan::math::var;
  using varmat = stan::math::var_value<Eigen::MatrixXd>;

  expect_ad_matvar_impl<double, double, double, varmat>(tols, f, x, y, z, q);
  expect_ad_matvar_impl<double, double, var, varmat>(tols, f, x, y, z, q);
  expect_ad_matvar_impl<double, double, varmat, double>(tols, f, x, y, z, q);
  expect_ad_matvar_impl<double, double, varmat, var>(tols, f, x, y, z, q);
  expect_ad_matvar_impl<double, double, varmat, varmat>(tols, f, x, y, z, q);

  expect_ad_matvar_impl<double, var, double, varmat>(tols, f, x, y, z, q);
  expect_ad_matvar_impl<double, var, var, varmat>(tols, f, x, y, z, q);
  expect_ad_matvar_impl<double, var, varmat, double>(tols, f, x, y, z, q);
  expect_ad_matvar_impl<double, var, varmat, var>(tols, f, x, y, z, q);
  expect_ad_matvar_impl<double, var, varmat, varmat>(tols, f, x, y, z, q);

  expect_ad_matvar_impl<double, varmat, double, double>(tols, f, x, y, z, q);
  expect_ad_matvar_impl<double, varmat, double, var>(tols, f, x, y, z, q);
  expect_ad_matvar_impl<double, varmat, double, varmat>(tols, f, x, y, z, q);
  expect_ad_matvar_impl<double, varmat, var, double>(tols, f, x, y, z, q);
  expect_ad_matvar_impl<double, varmat, var, var>(tols, f, x, y, z, q);
  expect_ad_matvar_impl<double, varmat, var, varmat>(tols, f, x, y, z, q);
  expect_ad_matvar_impl<double, varmat, varmat, double>(tols, f, x, y, z, q);
  expect_ad_matvar_impl<double, varmat, varmat, var>(tols, f, x, y, z, q);
  expect_ad_matvar_impl<double, varmat, varmat, varmat>(tols, f, x, y, z, q);

  expect_ad_matvar_impl<var, double, double, varmat>(tols, f, x, y, z, q);
  expect_ad_matvar_impl<var, double, var, varmat>(tols, f, x, y, z, q);
  expect_ad_matvar_impl<var, double, varmat, double>(tols, f, x, y, z, q);
  expect_ad_matvar_impl<var, double, varmat, var>(tols, f, x, y, z, q);
  expect_ad_matvar_impl<var, double, varmat, varmat>(tols, f, x, y, z, q);

  expect_ad_matvar_impl<var, var, double, varmat>(tols, f, x, y, z, q);
  expect_ad_matvar_impl<var, var, var, varmat>(tols, f, x, y, z, q);
  expect_ad_matvar_impl<var, var, varmat, double>(tols, f, x, y, z, q);
  expect_ad_matvar_impl<var, var, varmat, var>(tols, f, x, y, z, q);
  expect_ad_matvar_impl<var, var, varmat, varmat>(tols, f, x, y, z, q);

  expect_ad_matvar_impl<var, varmat, double, double>(tols, f, x, y, z, q);
  expect_ad_matvar_impl<var, varmat, double, var>(tols, f, x, y, z, q);
  expect_ad_matvar_impl<var, varmat, double, varmat>(tols, f, x, y, z, q);
  expect_ad_matvar_impl<var, varmat, var, double>(tols, f, x, y, z, q);
  expect_ad_matvar_impl<var, varmat, var, var>(tols, f, x, y, z, q);
  expect_ad_matvar_impl<var, varmat, var, varmat>(tols, f, x, y, z, q);
  expect_ad_matvar_impl<var, varmat, varmat, double>(tols, f, x, y, z, q);
  expect_ad_matvar_impl<var, varmat, varmat, var>(tols, f, x, y, z, q);
  expect_ad_matvar_impl<var, varmat, varmat, varmat>(tols, f, x, y, z, q);

  expect_ad_matvar_impl<varmat, double, double, double>(tols, f, x, y, z, q);
  expect_ad_matvar_impl<varmat, double, double, var>(tols, f, x, y, z, q);
  expect_ad_matvar_impl<varmat, double, double, varmat>(tols, f, x, y, z, q);
  expect_ad_matvar_impl<varmat, double, var, double>(tols, f, x, y, z, q);
  expect_ad_matvar_impl<varmat, double, var, var>(tols, f, x, y, z, q);
  expect_ad_matvar_impl<varmat, double, var, varmat>(tols, f, x, y, z, q);
  expect_ad_matvar_impl<varmat, double, varmat, double>(tols, f, x, y, z, q);
  expect_ad_matvar_impl<varmat, double, varmat, var>(tols, f, x, y, z, q);
  expect_ad_matvar_impl<varmat, double, varmat, varmat>(tols, f, x, y, z, q);

  expect_ad_matvar_impl<varmat, var, double, double>(tols, f, x, y, z, q);
  expect_ad_matvar_impl<varmat, var, double, var>(tols, f, x, y, z, q);
  expect_ad_matvar_impl<varmat, var, double, varmat>(tols, f, x, y, z, q);
  expect_ad_matvar_impl<varmat, var, var, double>(tols, f, x, y, z, q);
  expect_ad_matvar_impl<varmat, var, var, var>(tols, f, x, y, z, q);
  expect_ad_matvar_impl<varmat, var, var, varmat>(tols, f, x, y, z, q);
  expect_ad_matvar_impl<varmat, var, varmat, double>(tols, f, x, y, z, q);
  expect_ad_matvar_impl<varmat, var, varmat, var>(tols, f, x, y, z, q);
  expect_ad_matvar_impl<varmat, var, varmat, varmat>(tols, f, x, y, z, q);

  expect_ad_matvar_impl<varmat, varmat, double, double>(tols, f, x, y, z, q);
  expect_ad_matvar_impl<varmat, varmat, double, var>(tols, f, x, y, z, q);
  expect_ad_matvar_impl<varmat, varmat, double, varmat>(tols, f, x, y, z, q);
  expect_ad_matvar_impl<varmat, varmat, var, double>(tols, f, x, y, z, q);
  expect_ad_matvar_impl<varmat, varmat, var, var>(tols, f, x, y, z, q);
  expect_ad_matvar_impl<varmat, varmat, var, varmat>(tols, f, x, y, z, q);
  expect_ad_matvar_impl<varmat, varmat, varmat, double>(tols, f, x, y, z, q);
  expect_ad_matvar_impl<varmat, varmat, varmat, var>(tols, f, x, y, z, q);
  expect_ad_matvar_impl<varmat, varmat, varmat, varmat>(tols, f, x, y, z, q);
}

/**
 * Overload for quarternary functions with default tolerances
 *
 * @tparam F Type of function to test
 * @tparam EigMat1 Type of first argument to test
 * @tparam EigMat2 Type of second argument to test
 * @tparam EigMat3 Type of third argument to test
 * @tparam EigMat4 Type of fourth argument to test
 * @param f Function to test
 * @param x Value of first argument
 * @param y Value of second argument
 * @param z Value of third argument
 * @param q Value of fourth argument
 */
template <typename F, typename EigMat1, typename EigMat2, typename EigMat3,
          typename EigMat4>
void expect_ad_matvar(const F& f, const EigMat1& x, const EigMat2& y,
                      const EigMat3& z, const EigMat4& q) {
  ad_tolerances tols;
  expect_ad_matvar(tols, f, x, y, z, q);
}
///@}

/** @name expect_ad_vector_matvar
 * For a vectorized unary function, check
 * that calculations with Eigen matrices of vars and vars with
 * inner Eigen type return the same values and adjoints on
 * matrices, vectors, row vectors and `std::vector` s of those
 * types.
 */
///@{
/**
 * Overload with manually specified tolerances
 *
 * @tparam F Type of function to test
 * @tparam EigVec Test input type
 * @param tols Test tolerances
 * @param f Function to test
 * @param x Test input
 */
template <typename F, typename EigVec,
          require_eigen_vector_t<EigVec>* = nullptr>
void expect_ad_vector_matvar(const ad_tolerances& tols, const F& f,
                             const EigVec& x) {
  Eigen::VectorXd v = x;
  Eigen::RowVectorXd r = x.transpose();
  Eigen::MatrixXd m(x.size(), 2);
  m.col(0) = x;
  m.col(1) = x.reverse();  // reverse just to mix stuff up

  expect_ad_matvar(f, v);
  expect_ad_matvar(f, r);
  expect_ad_matvar(f, m);

  std::vector<Eigen::VectorXd> vv = {v, v};
  std::vector<Eigen::RowVectorXd> rv = {r, r};
  std::vector<Eigen::MatrixXd> mv = {m, m};

  expect_ad_matvar(f, vv);
  expect_ad_matvar(f, rv);
  expect_ad_matvar(f, mv);
}

/**
 * Overload with default tolerances
 *
 * @tparam F Type of function to test
 * @tparam EigVec Test input type
 * @param tols Test tolerances
 * @param f Function to test
 * @param x Test input
 */
template <typename F, typename EigVec,
          require_eigen_vector_t<EigVec>* = nullptr>
void expect_ad_vector_matvar(const F& f, const EigVec& x) {
  ad_tolerances tols;
  expect_ad_vector_matvar(tols, f, x);
}
///@}

}  // namespace test
}  // namespace stan
#endif<|MERGE_RESOLUTION|>--- conflicted
+++ resolved
@@ -264,14 +264,9 @@
  * @param x argument
  * @return x
  */
-<<<<<<< HEAD
 template<typename T, typename S,
 	 require_all_st_arithmetic<T, S>* = nullptr>
 auto make_matvar_compatible(const S& x) {
-=======
-template <typename T, typename S, require_all_st_arithmetic<T, S>* = nullptr>
-auto convert_to_matvar(const S& x) {
->>>>>>> 532fd1b8
   return x;
 }
 
@@ -284,16 +279,10 @@
  * @param x argument
  * @return x with scalars promoted to var
  */
-<<<<<<< HEAD
 template<typename T, typename S,
 	 require_st_var<T>* = nullptr,
 	 require_st_arithmetic<S>* = nullptr>
 auto make_matvar_compatible(const S& x) {
-=======
-template <typename T, typename S, require_st_var<T>* = nullptr,
-          require_st_arithmetic<S>* = nullptr>
-auto convert_to_matvar(const S& x) {
->>>>>>> 532fd1b8
   return stan::math::promote_scalar_t<stan::math::var, S>(x);
 }
 
@@ -306,19 +295,11 @@
  * @param x argument
  * @return x with scalars promoted to var
  */
-<<<<<<< HEAD
 template<typename T, typename S,
 	 require_st_var<T>* = nullptr,
 	 require_st_arithmetic<S>* = nullptr>
 auto make_matvar_compatible(const std::vector<S>& x) {
   using vec_mat_var = std::vector<stan::math::promote_scalar_t<stan::math::var, S>>;
-=======
-template <typename T, typename S, require_st_var<T>* = nullptr,
-          require_st_arithmetic<S>* = nullptr>
-auto convert_to_matvar(const std::vector<S>& x) {
-  using vec_mat_var
-      = std::vector<stan::math::promote_scalar_t<stan::math::var, S>>;
->>>>>>> 532fd1b8
   vec_mat_var A_vec_mv;
   for (auto xi : x) {
     A_vec_mv.push_back(xi);
@@ -341,18 +322,11 @@
  * @param x argument
  * @return x
  */
-<<<<<<< HEAD
 template<typename T, typename S,
 	 require_not_var_matrix_t<T>* = nullptr,
 	 require_st_arithmetic<S>* = nullptr>
 auto make_varmat_compatible(const S& x) {
   return make_matvar_compatible<T>(x);
-=======
-template <typename T, typename S, require_not_var_matrix_t<T>* = nullptr,
-          require_st_arithmetic<S>* = nullptr>
-auto convert_to_varmat(const S& x) {
-  return convert_to_matvar<T>(x);
->>>>>>> 532fd1b8
 }
 
 /**
@@ -363,16 +337,10 @@
  * @param x argument
  * @return x as a varmat
  */
-<<<<<<< HEAD
 template<typename T, typename S,
 	 require_var_matrix_t<T>* = nullptr,
 	 require_st_arithmetic<S>* = nullptr>
 auto make_varmat_compatible(const S& x) {
-=======
-template <typename T, typename S, require_var_matrix_t<T>* = nullptr,
-          require_st_arithmetic<S>* = nullptr>
-auto convert_to_varmat(const S& x) {
->>>>>>> 532fd1b8
   return stan::math::var_value<plain_type_t<S>>(x);
 }
 
@@ -384,16 +352,10 @@
  * @param x argument
  * @return x as a varmat
  */
-<<<<<<< HEAD
 template<typename T, typename S,
 	 require_var_matrix_t<T>* = nullptr,
 	 require_st_arithmetic<S>* = nullptr>
 auto make_varmat_compatible(const std::vector<S>& x) {
-=======
-template <typename T, typename S, require_var_matrix_t<T>* = nullptr,
-          require_st_arithmetic<S>* = nullptr>
-auto convert_to_varmat(const std::vector<S>& x) {
->>>>>>> 532fd1b8
   using vec_var_mat = std::vector<stan::math::var_value<plain_type_t<S>>>;
   vec_var_mat A_vec_vm;
   for (auto xi : x) {
