#ifndef TEST_UNIT_UTIL_HPP
#define TEST_UNIT_UTIL_HPP

#include <stan/math/prim/fun/Eigen.hpp>
#include <boost/random/mersenne_twister.hpp>
#include <boost/random/uniform_real_distribution.hpp>
#include <boost/typeof/typeof.hpp>
#include <test/unit/pretty_print_types.hpp>
#include <gtest/gtest.h>
#include <type_traits>
#include <string>

/**
 * Tests for exact elementwise equality of input matrices of
 * the supplied type with he EXPECT_EQ macro from GTest.
 *
 * @param A first input matrix to compare
 * @param B second input matrix to compare
 * @param type types of elements in matrices A and B
 */
#define EXPECT_TYPED_MATRIX_EQ(A, B, type)         \
  {                                                \
    const Eigen::Matrix<type, -1, -1>& A_eval = A; \
    const Eigen::Matrix<type, -1, -1>& B_eval = B; \
    EXPECT_EQ(A_eval.rows(), B_eval.rows());       \
    EXPECT_EQ(A_eval.cols(), B_eval.cols());       \
    for (int i = 0; i < A_eval.size(); i++)        \
      EXPECT_EQ(A_eval(i), B_eval(i));             \
  }

/**
 * Tests for  exact elementwise equality of the input matrices
 * with he EXPECT_EQ macro from GTest.
 *
 * @param A first input matrix to compare
 * @param B second input matrix to compare
 */
<<<<<<< HEAD
#define EXPECT_MATRIX_EQ(A, B)                                        \
  {                                                                   \
    using T_A = std::decay_t<decltype(A)>;                            \
    using T_B = std::decay_t<decltype(B)>;                            \
    const Eigen::Matrix<typename T_A::Scalar, T_A::RowsAtCompileTime, \
                        T_A::ColsAtCompileTime>                       \
        A_eval = A;                                                   \
    const Eigen::Matrix<typename T_B::Scalar, T_B::RowsAtCompileTime, \
                        T_B::ColsAtCompileTime>                       \
        B_eval = B;                                                   \
    EXPECT_EQ(A_eval.rows(), B_eval.rows());                          \
    EXPECT_EQ(A_eval.cols(), B_eval.cols());                          \
    for (int i = 0; i < A_eval.size(); i++)                           \
      EXPECT_EQ(A_eval(i), B_eval(i));                                \
=======
#define EXPECT_MATRIX_EQ(A, B)               \
  {                                          \
    const auto& A_eval = (A).eval();         \
    const auto& B_eval = (B).eval();         \
    EXPECT_EQ(A_eval.rows(), B_eval.rows()); \
    EXPECT_EQ(A_eval.cols(), B_eval.cols()); \
    for (int i = 0; i < A_eval.size(); i++)  \
      EXPECT_EQ(A_eval(i), B_eval(i));       \
>>>>>>> e4daebde
  }

/**
 * Tests for elementwise equality of the input matrices
 * of doubles with the EXPECT_FLOAT_EQ macro from
 * GTest.
 *
 * @param A first input matrix to compare
 * @param B second input matrix to compare
 */
#define EXPECT_MATRIX_FLOAT_EQ(A, B)         \
  {                                          \
    const Eigen::MatrixXd& A_eval = A;       \
    const Eigen::MatrixXd& B_eval = B;       \
    EXPECT_EQ(A_eval.rows(), B_eval.rows()); \
    EXPECT_EQ(A_eval.cols(), B_eval.cols()); \
    for (int i = 0; i < A_eval.size(); i++)  \
      EXPECT_FLOAT_EQ(A_eval(i), B_eval(i)); \
  }

/**
 * Tests for elementwise equality of the input std::vectors
 * of any type with the EXPECT_FLOAT_EQ macro from GTest.
 *
 * @param A first input vector to compare
 * @param B second input vector to compare
 */
#define EXPECT_STD_VECTOR_FLOAT_EQ(A, B) \
  EXPECT_EQ(A.size(), B.size());         \
  for (int i = 0; i < A.size(); ++i)     \
    EXPECT_FLOAT_EQ(A[i], B[i]);

/**
 * Tests if any elementwise difference of the input matrices
 * of doubles is greater than DELTA. This uses the
 * EXPECT_NEAR macro from GTest.
 *
 * @param A first input matrix to compare
 * @param B second input matrix to compare
 * @param DELTA the maximum allowed difference
 */
#define EXPECT_MATRIX_NEAR(A, B, DELTA)         \
  {                                             \
    const Eigen::MatrixXd& A_eval = A;          \
    const Eigen::MatrixXd& B_eval = B;          \
    EXPECT_EQ(A_eval.rows(), B_eval.rows());    \
    EXPECT_EQ(A_eval.cols(), B_eval.cols());    \
    for (int i = 0; i < A_eval.size(); i++)     \
      EXPECT_NEAR(A_eval(i), B_eval(i), DELTA); \
  }

/**
 * Tests if any elementwise difference of the input matrices
 * of the specified type is greater than DELTA. This uses the
 * EXPECT_NEAR macro from GTest.
 *
 * @param A first input matrix to compare
 * @param B second input matrix to compare
 * @param DELTA the maximum allowed difference
 * @param type of elements in the input matrices
 */
#define EXPECT_TYPED_MATRIX_NEAR(A, B, DELTA, type) \
  {                                                 \
    const Eigen::Matrix<type, -1, -1>& A_eval = A;  \
    const Eigen::Matrix<type, -1, -1>& B_eval = B;  \
    EXPECT_EQ(A_eval.rows(), B_eval.rows());        \
    EXPECT_EQ(A_eval.cols(), B_eval.cols());        \
    for (int i = 0; i < A_eval.size(); i++)         \
      EXPECT_NEAR(A_eval(i), B_eval(i), DELTA);     \
  }

/**
 * Tests if the expression throws the expected
 * exception with a specific number of occurrences of
 * the expected message in the throw message.
 *
 * @param expr expression to test
 * @param T_e type of exception
 * @param msg expected message
 * @param count the expected number of occurrences of msg
 * in the message of the exception
 */
#define EXPECT_THROW_MSG_WITH_COUNT(expr, T_e, msg, count) \
  EXPECT_THROW(expr, T_e);                                 \
  try {                                                    \
    expr;                                                  \
  } catch (const T_e& e) {                                 \
    EXPECT_EQ(count, count_matches(msg, e.what()))         \
        << "expected message: " << msg << std::endl        \
        << "found message:    " << e.what();               \
  }

/**
 * Tests if the expression throws the expected
 * exception with the expected message.
 *
 * @param expr expression to test
 * @param T_e type of exception
 * @param msg expected message
 */
#define EXPECT_THROW_MSG(expr, T_e, msg) \
  EXPECT_THROW_MSG_WITH_COUNT(expr, T_e, msg, 1)

/**
 * Tests if given types are the same type.
 *
 * @param a first type
 * @param b second type
 **/
#define EXPECT_SAME_TYPE(a, b)                                             \
  EXPECT_TRUE((std::is_same<a, b>::value))                                 \
      << "Type a is" << stan::math::test::type_name<a>() << ". Type b is " \
      << stan::math::test::type_name<b>();

/**
 * Count the number of times a substring is found in
 * a supplied string.
 *
 * @param target substring to match in s
 * @param s string to match count occurrences
 * @return number of found occurrences of target in s
 */
int count_matches(const std::string& target, const std::string& s) {
  if (target.size() == 0)
    return -1;  // error
  int count = 0;
  for (size_t pos = 0; (pos = s.find(target, pos)) != std::string::npos;
       pos += target.size())
    ++count;
  return count;
}

/**
 * Test for equality of the supplied types
 *
 * @tparam T1 first tpye
 * @tparam T2 second type
 */
namespace test {
template <typename T1, typename T2>
void expect_same_type() {
  bool b = std::is_same<T1, T2>::value;
  EXPECT_TRUE(b);
}
}  // namespace test

namespace stan {
namespace test {
template <int R, int C>
void expect_type_vector(const Eigen::Matrix<double, R, C>& x) {
  EXPECT_EQ(Eigen::Dynamic, R);
  EXPECT_EQ(1, C);
}
template <int R, int C>
void expect_type_row_vector(const Eigen::Matrix<double, R, C>& x) {
  EXPECT_EQ(Eigen::Dynamic, C);
  EXPECT_EQ(1, R);
}

template <int R, int C>
void expect_type_matrix(const Eigen::Matrix<double, R, C>& x) {
  EXPECT_EQ(Eigen::Dynamic, C);
  EXPECT_EQ(Eigen::Dynamic, R);
}

auto make_sparse_matrix_random(int rows, int cols) {
  using eigen_triplet = Eigen::Triplet<double>;
  boost::mt19937 gen;
  boost::random::uniform_real_distribution<double> dist(0.0, 1.0);
  std::vector<eigen_triplet> tripletList;
  for (int i = 0; i < rows; ++i) {
    for (int j = 0; j < cols; ++j) {
      auto v_ij = dist(gen);
      if (v_ij < 0.1) {
        tripletList.push_back(eigen_triplet(i, j, v_ij));
      }
    }
  }
  Eigen::SparseMatrix<double> mat(rows, cols);
  mat.setFromTriplets(tripletList.begin(), tripletList.end());
  return mat;
}

}  // namespace test
}  // namespace stan

#endif<|MERGE_RESOLUTION|>--- conflicted
+++ resolved
@@ -35,7 +35,6 @@
  * @param A first input matrix to compare
  * @param B second input matrix to compare
  */
-<<<<<<< HEAD
 #define EXPECT_MATRIX_EQ(A, B)                                        \
   {                                                                   \
     using T_A = std::decay_t<decltype(A)>;                            \
@@ -50,16 +49,6 @@
     EXPECT_EQ(A_eval.cols(), B_eval.cols());                          \
     for (int i = 0; i < A_eval.size(); i++)                           \
       EXPECT_EQ(A_eval(i), B_eval(i));                                \
-=======
-#define EXPECT_MATRIX_EQ(A, B)               \
-  {                                          \
-    const auto& A_eval = (A).eval();         \
-    const auto& B_eval = (B).eval();         \
-    EXPECT_EQ(A_eval.rows(), B_eval.rows()); \
-    EXPECT_EQ(A_eval.cols(), B_eval.cols()); \
-    for (int i = 0; i < A_eval.size(); i++)  \
-      EXPECT_EQ(A_eval(i), B_eval(i));       \
->>>>>>> e4daebde
   }
 
 /**
